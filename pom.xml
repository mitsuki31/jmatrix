<?xml version="1.0" encoding="UTF-8"?>

<project xmlns="http://maven.apache.org/POM/4.0.0"
         xmlns:xsi="http://www.w3.org/2001/XMLSchema-instance"
         xsi:schemaLocation="http://maven.apache.org/POM/4.0.0 https://maven.apache.org/xsd/maven-4.0.0.xsd">

    <modelVersion>4.0.0</modelVersion>

    <groupId>com.mitsuki</groupId>
    <artifactId>jmatrix</artifactId>
    <packaging>jar</packaging>
    <version>1.5.0-SNAPSHOT</version>

    <name>JMatrix</name>
    <description>JMatrix is a Java library to build matrix with ease. Created by Ryuu Mitsuki.</description>
    <url>https://github.com/mitsuki31/jmatrix.git</url>
    <inceptionYear>2023</inceptionYear>
    <licenses>
        <license>
            <name>Apache License 2.0</name>
            <url>https://www.apache.org/licenses/LICENSE-2.0</url>
            <distribution>repo</distribution>
        </license>
    </licenses>

    <!-- Developers & Maintainers -->
    <developers>
        <developer>
            <id>mitsuki31</id>
            <name>Ryuu Mitsuki</name>
            <url>https://github.com/mitsuki31</url>
        </developer>
    </developers>

    <!-- Issues & CI -->
    <issueManagement>
         <system>github</system>
         <url>https://github.com/mitsuki31/jmatrix/issues</url>
     </issueManagement>
     <ciManagement>
         <system>github</system>
         <url>https://github.com/mitsuki31/jmatrix/actions</url>
     </ciManagement>

    <!-- Properties -->
    <properties>
<<<<<<< HEAD
        <author.name>${project.developers[0].name}</author.name>
        <package.mainClass>com.mitsuki.jmatrix.internal.MainClass</package.mainClass>
=======
        <author.name>Ryuu Mitsuki</author.name>
        <package.name>JMatrix</package.name>
        <package.version.core>1.3.0</package.version.core>
        <package.mainClass>com.mitsuki.jmatrix.Main</package.mainClass>
        <package.releaseType>stable</package.releaseType>
        <package.betaNum>0</package.betaNum>
>>>>>>> fc2f2f2b
        <package.licenseFile>LICENSE</package.licenseFile>
        <excludePackages>com.mitsuki.jmatrix.internal</excludePackages>

<<<<<<< HEAD
        <!-- Users can changes these properties if neccessary, but with caution -->
=======
        <!-- Users could changes these properties if neccessary, but with caution -->
>>>>>>> fc2f2f2b
        <jdkVersion>11</jdkVersion>
        <sourceJdk>${jdkVersion}</sourceJdk>
        <targetJdk>${jdkVersion}</targetJdk>

        <verbose>false</verbose>
        <quiet>false</quiet>
        <debug>false</debug>

        <_encoding>UTF-8</_encoding>
        <minmemory>32m</minmemory>
        <maxmemory>64m</maxmemory>

        <!-- Paths -->
        <paths.manifestFile>${basedir}/META-INF/MANIFEST.MF</paths.manifestFile>

        <paths.resourcesDir>${basedir}/src/main/resources</paths.resourcesDir>
        <paths.docsDir>${basedir}/docs</paths.docsDir>

        <paths.outputDir>${project.build.directory}</paths.outputDir>
        <paths.classesDir>${project.build.outputDirectory}</paths.classesDir>
        <paths.testClassesDir>${project.build.testOutputDirectory}</paths.testClassesDir>
        <paths.docsOutputDir>${paths.docsDir}/jmatrix-${project.version}</paths.docsOutputDir>

        <!-- Encoding -->
        <project.build.sourceEncoding>${_encoding}</project.build.sourceEncoding>
        <project.reporting.outputEncoding>${_encoding}</project.reporting.outputEncoding>

        <!-- Timestamp -->
        <maven.build.timestamp.format>yyyy-MM-dd HH:mm</maven.build.timestamp.format>
    </properties>

    <!-- Dependencies -->
    <dependencies>
        <dependency>
            <groupId>junit</groupId>
            <artifactId>junit</artifactId>
            <version>4.13.2</version>
            <scope>test</scope>
        </dependency>
    </dependencies>

    <build>
<<<<<<< HEAD
=======
        <resources>
            <resource>
                <directory>${paths.resourcesDir}</directory>
                <filtering>true</filtering>
            </resource>
            <resource>
                <directory>${basedir}</directory>
                <includes>
                    <include>LICENSE</include>
                </includes>
            </resource>
            <resource>
                <directory>${basedir}/META-INF</directory>
                <filtering>true</filtering>
            </resource>
        </resources>

>>>>>>> fc2f2f2b
        <!-- Plugins -->
        <plugins>
            <!-- Maven Compiler -->
            <plugin>
                <groupId>org.apache.maven.plugins</groupId>
                <artifactId>maven-compiler-plugin</artifactId>
                <version>3.11.0</version>
                <configuration>
                    <source>${sourceJdk}</source>
                    <target>${targetJdk}</target>
                    <testSource>${sourceJdk}</testSource>
                    <testTarget>${targetJdk}</testTarget>
                    <compilerVersion>${jdkVersion}</compilerVersion>
                    <showDeprecation>true</showDeprecation>
                    <fork>true</fork>

                    <debug>${debug}</debug>
                    <verbose>${verbose}</verbose>

                    <!-- Compiler Arguments -->
                    <compilerArgs>
                        <arg>-Xlint:deprecation,unchecked,cast</arg>
                        <arg>-Xdoclint:html,syntax/protected</arg>
                    </compilerArgs>

                    <!-- Memory Allocation -->
                    <meminitial>${minmemory}</meminitial>
                    <maxmem>${maxmemory}</maxmem>
                </configuration>
            </plugin>

<<<<<<< HEAD
            <!-- Maven Resources -->
            <plugin>
                <groupId>org.apache.maven.plugins</groupId>
                <artifactId>maven-resources-plugin</artifactId>
                <version>3.3.1</version>
                <configuration>
                    <propertiesEncoding>${_encoding}</propertiesEncoding>
                </configuration>
                <executions>
                    <execution>
                        <id>copy-resources</id>
                        <phase>validate</phase>
                        <goals>
                            <goal>copy-resources</goal>
                        </goals>
                        <configuration>
                            <outputDirectory>${paths.classesDir}</outputDirectory>
                            <resources>
                                <resource>
                                    <directory>${paths.resourcesDir}</directory>
                                    <filtering>true</filtering>
                                </resource>
                                <resource>
                                    <directory>${basedir}</directory>
                                    <includes>
                                        <include>LICENSE</include>
                                    </includes>
                                </resource>
                                <resource>
                                    <directory>${basedir}/META-INF</directory>
                                    <filtering>true</filtering>
                                </resource>
                            </resources>
                        </configuration>
                    </execution>
                </executions>
            </plugin>

=======
>>>>>>> fc2f2f2b
            <!-- Maven Javadoc -->
            <plugin>
                <groupId>org.apache.maven.plugins</groupId>
                <artifactId>maven-javadoc-plugin</artifactId>
                <version>3.6.3</version>
                <configuration>
                    <windowtitle>${project.name} API</windowtitle>
                    <destDir>${paths.docsOutputDir}</destDir>
                    <reportOutputDirectory>${paths.docsOutputDir}</reportOutputDirectory>
                    <show>protected</show>
                    <author>true</author>
                    <version>true</version>
                    <detectLinks>true</detectLinks>
                    <keywords>true</keywords>
                    <use>false</use>
                    <encoding>${_encoding}</encoding>
                    <locale>en</locale>

                    <!-- Memory Allocation -->
                    <minmemory>${minmemory}</minmemory>
                    <maxmemory>${maxmemory}</maxmemory>

                    <failOnError>true</failOnError>
                    <verbose>${verbose}</verbose>
                    <quiet>${quiet}</quiet>

                    <bottom>
                        <![CDATA[
                            Copyright &copy; {inceptionYear} - 2024 <a href="${project.developers[0].url}">${author.name}</a>. All rights reserved.
                        ]]>
                    </bottom>

                    <!-- Dependencies -->
                    <includeDependencySources>true</includeDependencySources>
                    <excludePackageNames>${excludePackages}</excludePackageNames>

                    <!-- Custom Tags -->
                    <tags>
                        <tag>
                            <name>param</name>
                        </tag>
                        <tag>
                            <name>return</name>
                        </tag>
                        <tag>
                            <name>throws</name>
                        </tag>
                        <tag>
                            <name>warning</name>
                            <!-- All places -->
                            <placement>a</placement>
                            <head>Warning:</head>
                        </tag>
                        <tag>
                            <name>author</name>
                        </tag>
                        <tag>
                            <name>license</name>
                            <!-- Packages & Types (Classes or interfaces) -->
                            <placement>pt</placement>
                            <head>License:</head>
                        </tag>
                        <tag>
                            <name>see</name>
                        </tag>
                    </tags>
                </configuration>

                <!-- Executions -->
                <executions>
                    <execution>
                        <id>generate-javadoc</id>
                        <phase>site</phase>
                        <goals>
                            <goal>javadoc-no-fork</goal>
                        </goals>
                    </execution>
                </executions>
            </plugin>

            <!-- Maven Source -->
            <plugin>
                 <artifactId>maven-source-plugin</artifactId>
                 <version>2.4</version>
             </plugin>

            <!-- Maven JAR -->
            <plugin>
                <groupId>org.apache.maven.plugins</groupId>
                <artifactId>maven-jar-plugin</artifactId>
                <version>3.3.0</version>
                <configuration>
                    <archive>
                        <!-- Include the auto-generated "pom.properties" and "pom.xml" to JAR file -->
                        <addMavenDescriptor>true</addMavenDescriptor>

                        <!--
                        Since the original MANIFEST.MF are not filtered already,
                        so here will use the filtered one that will be in "target/classes".
                        -->
                        <manifestFile>${paths.classesDir}/MANIFEST.MF</manifestFile>
                    </archive>
                </configuration>
            </plugin>

            <!-- Maven Surefire -->
            <plugin>
                <groupId>org.apache.maven.plugins</groupId>
                <artifactId>maven-surefire-plugin</artifactId>
                <version>3.2.2</version>
            </plugin>
        </plugins>
    </build>

    <reporting>
        <plugins>
            <plugin>
                <groupId>org.apache.maven.plugins</groupId>
                <artifactId>maven-surefire-report-plugin</artifactId>
                <version>3.0.0</version>
                <reportSets>
                    <reportSet>
                        <reports>
                            <report>report</report>
                        </reports>
                    </reportSet>
                </reportSets>
            </plugin>

            <plugin>
                <groupId>org.apache.maven.plugins</groupId>
                <artifactId>maven-project-info-reports-plugin</artifactId>
                <version>3.0.0</version>
            </plugin>
        </plugins>
    </reporting>

    <profiles>
        <profile>
            <id>include-src</id>
            <!--
            Build and include the source artifacts in "src/main/java".
            After that, in "target" directory it will have two JAR files:
                * jmatrix-<VERSION>.jar
                * jmatrix-<VERSION>-sources.jar
            -->
            <build>
                <plugins>
                    <plugin>
                        <artifactId>maven-source-plugin</artifactId>
                        <executions>
                            <execution>
                                <id>bundle-sources</id>
                                <phase>prepare-package</phase>
                                <goals>
                                    <goal>jar-no-fork</goal>
                                </goals>
                            </execution>
                        </executions>
                    </plugin>
                </plugins>
            </build>
        </profile>

        <profile>
            <id>lint</id>
            <!-- Activate the linter during build the project -->
            <build>
                <plugins>
                    <plugin>
                        <artifactId>maven-compiler-plugin</artifactId>
                        <configuration>
                            <compilerArgs>
                                <arg>-Xlint:all</arg>
                                <arg>-Xdoclint:all</arg>
                            </compilerArgs>
                        </configuration>
                    </plugin>
                    <plugin>
                        <artifactId>maven-javadoc-plugin</artifactId>
                        <configuration>
                            <doclint>all</doclint>
                        </configuration>
                    </plugin>
                </plugins>
            </build>
        </profile>
    </profiles>
</project><|MERGE_RESOLUTION|>--- conflicted
+++ resolved
@@ -44,25 +44,12 @@
 
     <!-- Properties -->
     <properties>
-<<<<<<< HEAD
         <author.name>${project.developers[0].name}</author.name>
         <package.mainClass>com.mitsuki.jmatrix.internal.MainClass</package.mainClass>
-=======
-        <author.name>Ryuu Mitsuki</author.name>
-        <package.name>JMatrix</package.name>
-        <package.version.core>1.3.0</package.version.core>
-        <package.mainClass>com.mitsuki.jmatrix.Main</package.mainClass>
-        <package.releaseType>stable</package.releaseType>
-        <package.betaNum>0</package.betaNum>
->>>>>>> fc2f2f2b
         <package.licenseFile>LICENSE</package.licenseFile>
         <excludePackages>com.mitsuki.jmatrix.internal</excludePackages>
 
-<<<<<<< HEAD
         <!-- Users can changes these properties if neccessary, but with caution -->
-=======
-        <!-- Users could changes these properties if neccessary, but with caution -->
->>>>>>> fc2f2f2b
         <jdkVersion>11</jdkVersion>
         <sourceJdk>${jdkVersion}</sourceJdk>
         <targetJdk>${jdkVersion}</targetJdk>
@@ -105,26 +92,6 @@
     </dependencies>
 
     <build>
-<<<<<<< HEAD
-=======
-        <resources>
-            <resource>
-                <directory>${paths.resourcesDir}</directory>
-                <filtering>true</filtering>
-            </resource>
-            <resource>
-                <directory>${basedir}</directory>
-                <includes>
-                    <include>LICENSE</include>
-                </includes>
-            </resource>
-            <resource>
-                <directory>${basedir}/META-INF</directory>
-                <filtering>true</filtering>
-            </resource>
-        </resources>
-
->>>>>>> fc2f2f2b
         <!-- Plugins -->
         <plugins>
             <!-- Maven Compiler -->
@@ -156,7 +123,6 @@
                 </configuration>
             </plugin>
 
-<<<<<<< HEAD
             <!-- Maven Resources -->
             <plugin>
                 <groupId>org.apache.maven.plugins</groupId>
@@ -195,8 +161,6 @@
                 </executions>
             </plugin>
 
-=======
->>>>>>> fc2f2f2b
             <!-- Maven Javadoc -->
             <plugin>
                 <groupId>org.apache.maven.plugins</groupId>

// :: ------------------- :: //
/* --   MATRIX BUILDER    -- */
// :: ------------------- :: //

/* Copyright (c) 2023 Ryuu Mitsuki
 *
 * Licensed under the Apache License, Version 2.0 (the "License");
 * you may not use this file except in compliance with the License.
 * You may obtain a copy of the License at
 *
 *     http://www.apache.org/licenses/LICENSE-2.0
 *
 * Unless required by applicable law or agreed to in writing, software
 * distributed under the License is distributed on an "AS IS" BASIS,
 * WITHOUT WARRANTIES OR CONDITIONS OF ANY KIND, either express or implied.
 * See the License for the specific language governing permissions and
 * limitations under the License.
 */

package com.mitsuki.jmatrix;

import com.mitsuki.jmatrix.exception.IllegalMatrixSizeException;
import com.mitsuki.jmatrix.exception.InvalidIndexException;
import com.mitsuki.jmatrix.exception.JMatrixBaseException;
import com.mitsuki.jmatrix.exception.MatrixArrayFullException;
import com.mitsuki.jmatrix.exception.NullMatrixException;
import com.mitsuki.jmatrix.util.Options;
import com.mitsuki.jmatrix.core.MatrixUtils;

import java.util.Arrays;

/**
 * The <b>Matrix</b> class represents a two-dimensional (2D) array of {@code double}s.
 * An array with two dimensions (has a rows and columns), also can be called a matrix.
 *
 * <p>It provides methods for creating, accessing and manipulating matrices,
 * as well as basic matrix operations such as:
 * <ul>
 * <li> {@linkplain #sum(Matrix)    Addition}
 * <li> {@linkplain #sub(Matrix)    Subtraction}
 * <li> {@linkplain #mult(Matrix)   Matrix multiplication}
 * <li> {@linkplain #mult(double)   Scalar multiplication}
 * <li> {@linkplain #transpose()    Transposition}
 * </ul>
 *
 * <p><b>For example:</b></p>
 *
 * <pre><code class="language-java">&nbsp;
 *   double[][] entries = {
 *       {1.0, 2.0},
 *       {3.0, 4.0},
 *       {5.0, 6.0}
 *   };
 *
 *   Matrix m = new Matrix(entries);
 *   m.mult(2.0);
 *
 *   m.display();
 * </code></pre>
 *
 * <p><b>Output:</b></p>
 *
 * <pre>&nbsp;
 *   [   [2.0, 4.0],
 *       [6.0, 8.0],
 *       [10.0, 12.0]   ]
 * </pre>
 *
 * <p>For creating the "zero matrix" (the matrix with all elements is zero),
 * it just simply by using the {@link #Matrix(int, int)} constructor and specify the number of rows and columns, respectively.
 *
 * <pre><code class="language-java">&nbsp;
 *   Matrix m = new Matrix(5, 5);
 * </code></pre>
 *
 * <p>Code above will create and construct a new "zero matrix"
 * with dimensions {@code 5x5}.
 *
 *
 * @author   <a href="https://github.com/mitsuki31" target="_blank">
 *           Ryuu Mitsuki</a>
<<<<<<< HEAD
 * @version  2.15, 18 July 2023
=======
 * @version  2.2, 1 August 2023
>>>>>>> eeb3073f
 * @since    0.1.0
 * @license  <a href="https://www.apache.org/licenses/LICENSE-2.0" target="_blank">
 *           Apache License 2.0</a>
 *
 * @see      com.mitsuki.jmatrix.core.MatrixUtils
 * @see      <a href="https://en.m.wikipedia.org/wiki/Matrix_(mathematics)" target="_blank">
 *           "Matrix - Wikipedia"</a>
 */
public class Matrix implements MatrixUtils {

    /**
     * Stores the entries array of this matrix.
     *
     * <p>Please refer to {@link #getEntries()} method
     * to retrieve the entries array of this matrix.
     *
     * @see #getEntries()
     */
    private double[ ][ ] ENTRIES = null;

    /**
     * Stores the number of rows of this matrix.
     *
     * <p>Please refer to {@link #getSize()} method
     * to retrieve the number of rows and columns of this matrix.
     *
     * @see #getSize()
     */
    private int ROWS = 0;

    /**
     * Stores the number of columns of this matrix.
     *
     * <p>Please refer to {@link #getSize()} method
     * to retrieve the number of rows and columns of this matrix.
     *
     * @see #getSize()
     */
    private int COLS = 0;

    /**
     * Deprecated variable.
     */
    private int index = 0;

    /**
     * Stores the selected index row of this matrix
     * from {@link #select(int)} method.
     *
     * @see #select(int)
     * @see #change(double ...)
     */
    private int selectedIndex = 0;

    /**
     * Stores {@code boolean} value that detects if the
     * user has called {@link #select(int)} method.
     *
     * @see #select(int)
     * @see #change(double ...)
     */
    private boolean hasSelect = false;

    /**
     * This variable stores the exception that want to be thrown.
     *
     * <p>The value itself is currently {@code null} unless it stored an exception.
     *
     * @see java.lang.Throwable
     */
    private static Throwable cause = null;


    /**
     * A threshold for {@code double} comparison.
     */
    public static final double THRESHOLD = 1e-6;


    //// ----------------- ////
    // -**- CONSTRUCTOR -**- //
    //// ----------------- ////

    /**
     * Constructs new <b>Matrix</b> object without any parameter.
     *
     * <p>This would creates a new <b>Matrix</b> object with {@code null} entries.
     * To create a "zero matrix", consider using {@link #Matrix(int, int)}.
     *
     * @since 0.2.0
     * @see   #Matrix(int, int)
     * @see   #Matrix(int, int, double)
     * @see   #Matrix(double[][])
     */
    public Matrix() {}


    /**
     * Constructs new <b>Matrix</b> object with specified number of rows and columns.
     *
     * <p>Furthermore, this constructor would creates a new "zero matrix"
     * (matrix with all elements equal to zero).
     *
     * <p><b>For example:</b></p>
     *
     * <pre><code class="language-java">&nbsp;
     *   Matrix m = new Matrix(3, 3);
     *   m.display();
     * </code></pre>
     *
     * <p><b>Output:</b></p>
     *
     * <pre>&nbsp;
     *   [   [0.0, 0.0, 0.0],
     *       [0.0, 0.0, 0.0],
     *       [0.0, 0.0, 0.0]   ]
     * </pre>
     *
     * @param  rows                        a value for number of rows of matrix (min 1).
     * @param  cols                        a value for number of columns of matrix (min 1).
     *
     * @throws IllegalMatrixSizeException  if the two input sizes is negative value
     *                                     or one of two input sizes are equals to zero.
     *
     * @since                              0.1.0
     * @see                                #Matrix()
     * @see                                #Matrix(int, int, double)
     * @see                                #Matrix(double[][])
     * @see                                #identity(int)
     */
    public Matrix(int rows, int cols) {
        // Check for negative or zero value size
        if (rows < 0) {
            cause = new IllegalMatrixSizeException(
                "Value for number of rows cannot be negative value.");
        } else if (cols < 0) {
            cause = new IllegalMatrixSizeException(
                "Value for number of columns cannot be negative value.");
        } else if (rows == 0 || cols == 0) {
            cause = new IllegalMatrixSizeException(
                "Cannot create a matrix with zero size between rows and columns.");
        }

        // Throw the exception if got one
        if (cause != null) Options.raiseError(cause);

        // Copy the sizes from input parameters
        this.ROWS = rows;
        this.COLS = cols;

        // Initialize the entries, but does not assign any values.
        // Which means it would creates zero matrix with specified dimensions.
        this.ENTRIES = new double[rows][cols];
    }


    /**
     * Constructs new <b>Matrix</b> object with specified sizes of rows and columns.
     *
     * <p>Also fills out entire elements of matrix with the given value.
     *
     * <p><b>For example:</b></p>
     *
     * <pre><code class="language-java">&nbsp;
     *   Matrix m = new Matrix(3, 3, 5);
     *   m.display();
     * </code></pre>
     *
     * <p><b>Output:</b></p>
     *
     * <pre>&nbsp;
     *   [   [5.0, 5.0, 5.0]
     *       [5.0, 5.0, 5.0],
     *       [5.0, 5.0, 5.0]   ]
     * </pre>
     *
     * @param  rows                        a value for number of rows of matrix (min 1).
     * @param  cols                        a value for number of columns of matrix (min 1).
     * @param  val                         a value to filled out into all matrix elements.
     *
     * @throws IllegalMatrixSizeException  if the one or two input sizes is negative value
     *                                     or if they are equals to zero.
     *
     * @since                              0.1.0
     * @see                                #Matrix()
     * @see                                #Matrix(int, int)
     * @see                                #Matrix(double[][])
     * @see                                #identity(int)
     *
     * @warning                            It is recommended to use {@link #Matrix(double[][])}
     *                                     instead for efficiency on constructing a matrix array.
     */
    public Matrix(int rows, int cols, double val) {
        // Check for negative or zero value at input arguments
        if (rows < 0) {
            cause = new IllegalMatrixSizeException(
                "Value for number of rows cannot be negative value.");
        } else if (cols < 0) {
            cause = new IllegalMatrixSizeException(
                "Value for number of columns cannot be negative value.");
        } else if (rows == 0 || cols == 0) {
            cause = new IllegalMatrixSizeException(
                "Cannot create a matrix with zero size between rows and columns.");
        }

        // Throw the exception if got one
        if (cause != null) Options.raiseError(cause);

        // Copy the sizes from input parameters
        this.ROWS = rows;
        this.COLS = cols;

        // Initialize the entries
        this.ENTRIES = new double[rows][cols];

        // Fill all matrix entries with "val"
        for (int r = 0; r < rows; r++) {
            for (int c = 0; c < cols; c++) {
                this.ENTRIES[r][c] = val;
            }
        }
    }

    /**
     * Constructs new <b>Matrix</b> object with the given two-dimensional array.
     *
     * <p>Converts the two-dimensional array into <b>Matrix</b> object, without changing its values.
     *
     * <p><b>For example:</b></p>
     *
     * <pre><code class="language-java">&nbsp;
     *   double[][] entries = {
     *       { 1, 2 },
     *       { 3, 4 }
     *   };
     *
     *   Matrix m = new Matrix(entries);
     *   m.display();
     * </code></pre>
     *
     * <p>Code above equivalent with ...
     *
     * <pre><code class="language-java">&nbsp;
     *   Matrix m = new Matrix(new double[][] {
     *       { 1, 2 },
     *       { 3, 4 }
     *   });
     * </code></pre>
     *
     * <p><b>Output:</b></p>
     *
     * <pre>&nbsp;
     *   [   [1.0, 2.0],
     *       [3.0, 4.0]   ]
     * </pre>
     *
     * @param  arr                  the two-dimensional array.
     *
     * @throws NullMatrixException  if the given array is {@code null} or empty.
     *
     * @since                       1.0.0b.1
     * @see                         #Matrix()
     * @see                         #Matrix(int, int)
     * @see                         #Matrix(int, int, double)
     * @see                         #identity(int)
     */
    public Matrix(double[ ][ ] arr) {
        // Raise the exception immediately if given array is null
        if (arr == null || arr.length == 0) {
            Options.raiseError(new NullMatrixException(
                "Given two-dimensional array is null. Please ensure the array has valid elements."));
        }

        // Retrieve the value of each sizes
        this.ROWS = arr.length;
        this.COLS = arr[0].length;

        // Initialize the entries
        this.ENTRIES = new double[this.ROWS][this.COLS];

        // Iterate over each elements to prevent the shallow copy
        for (int r = 0; r < this.ROWS; r++) {
            for (int c = 0; c < this.COLS; c++) {
                this.ENTRIES[r][c] = arr[r][c];
            }
        }
    }


    // ----------------- //
    //  Identity Matrix  //
    // ----------------- //

    /**
     * Constructs an identity matrix with dimensions {@code n x n}.
     *
     * <p>This method generates and constructs an identity matrix of size {@code n x n}.<br>
     * To check the matrix is diagonal matrix, please refer to {@link #isDiagonal()} method.
     *
     * <p><b>For example:</b></p>
     *
     * <pre><code class="language-java">&nbsp;
     *   Matrix m = Matrix.identity(3);
     *   m.display();
     * </code></pre>
     *
     * <p><b>Output:</b></p>
     *
     * <pre>&nbsp;
     *   [   [1.0, 0.0, 0.0],
     *       [0.0, 1.0, 0.0],
     *       [0.0, 0.0, 1.0]   ]
     * </pre>
     *
     * @param  n                           the size of the identity matrix
     *                                     to be generated (min 1).
     *
     * @return                             a new identity matrix with
     *                                     dimensions {@code n x n}.
     *
     * @throws IllegalMatrixSizeException  if the given size matrix is
     *                                     less than 1.
     *
     * @since                              1.0.0b.7
     * @see                                #Matrix(int, int)
     * @see                                #Matrix(double[][])
     * @see                                #isDiagonal()
     */
    public static Matrix identity(int n) {
        // Check for negative value on input argument
        if (n < 1) {
            Options.raiseError(new IllegalMatrixSizeException(
                "Sizes of identity matrix cannot be lower than 1."));
        }

        // Create the identity matrix with size "n x n"
        double[ ][ ] entries = new double[n][n];

        for (int i = 0; i < n; i++) {
            entries[i][i] = 1.0;
        }

        return new Matrix(entries);
    }

    //// ----------------------- ////
    // -**- [END] CONSTRUCTOR -**- //
    //// ----------------------- ////




    //// --------------------- ////
    // -**- PRIVATE METHODS -**- //
    //// --------------------- ////

    /**
     * Calculates the dot product of a specified cell in two arrays.
     *
     * <p>This method is used for matrix multiplication operation.
     *
     * @param  a    the first array.
     * @param  b    the second array.
     * @param  row  the row index of the cell to be calculated.
     * @param  col  the column index of the cell to be calculated.
     *
     * @return      the dot product of the specified cell of two arrays.
     *
     * @since       0.2.0
     * @see         #mult(Matrix)
     * @see         #mult(double[][])
     */
    private static double multCell(double[ ][ ] a, double[ ][ ] b, int row, int col) {
        double result = 0;
        for (int i = 0; i < b.length; i++) {
            result += (a[row][i] * b[i][col]);
        }

        return result;
    }


    //// --------------------------- ////
    // -**- [END] PRIVATE METHODS -**- //
    //// --------------------------- ////


    /**
     * Creates a new matrix with specified number of rows and columns.
     *
     * <p>This method would constructs and creates a "zero matrix" in implicit way,
     * and forcibly converts this matrix into zero matrix with specified dimensions
     * if this matrix has valid entries (which means it will deletes and creates a new one).
     *
     * <p><b>For example:</b></p>
     *
     * <pre><code class="language-java">&nbsp;
     *   Matrix m = new Matrix();
     *   m.create(3, 4);
     * </code></pre>
     *
     * <p><b>Code above equivalents to:</b></p>
     *
     * <pre><code class="language-java">&nbsp;
     *   Matrix m = new Matrix(3, 4);
     * </code></pre>
     *
     * @param  rows                        a value for number of rows (min 1).
     * @param  cols                        a value for number of columns (min 1).
     *
     * @throws IllegalMatrixSizeException  if one or both inputs are
     *                                     negative value or equals to zero.
     *
     * @since                              0.2.0
     * @see                                #create(double[][])
     * @see                                #Matrix(int, int)
     */
    public void create(int rows, int cols) {
        // Check for negative or zero value on input arguments
        if (rows < 0) {
            cause = new IllegalMatrixSizeException(
                "Value for number of rows cannot be negative value.");
        } else if (cols < 0) {
            cause = new IllegalMatrixSizeException(
                "Value for number of columns cannot be negative value.");
        } else if (rows == 0 || cols == 0) {
            cause = new IllegalMatrixSizeException(
                "Cannot create a matrix with zero size between rows and columns.");
        }

        // Throw the exception if got one
        if (cause != null) Options.raiseError(cause);

        // Copy the sizes from input parameters
        this.ROWS = rows;
        this.COLS = cols;

        // Initialize the entries
        this.ENTRIES = new double[rows][cols];
    }


    /**
     * Creates a new matrix or overwrites the elements of this matrix with the given two-dimensional array.
     *
     * <p>Dimensions of new matrix (also known as, the number of rows and columns)
     * will be equated with the dimensions from given two-dimensional array.
     *
     * @param  arr                  the two-dimensional array.
     *
     * @throws NullMatrixException  if the given array is {@code null} or empty.
     *
     * @since                       1.0.0b.1
     * @see                         #create(int, int)
     * @see                         #Matrix(double[][])
     */
    public void create(double[ ][ ] arr) {
        // Raise the exception immediately if given array is null
        if (arr == null || arr.length == 0) {
            Options.raiseError(new NullMatrixException(
                "Given two-dimensional array is null. Please ensure the array has valid elements."));
        }

        // Retrieve the sizes
        this.ROWS = arr.length;
        this.COLS = arr[0].length;

        // Initialize the entries
        this.ENTRIES = new double[this.ROWS][this.COLS];

        // Iterate over each elements to prevent the shallow copy
        for (int r = 0; r < this.ROWS; r++) {
            for (int c = 0; c < this.COLS; c++) {
                this.ENTRIES[r][c] = arr[r][c];
            }
        }
    }


    /**
     * Duplicates this matrix to another matrix object.
     *
     * <p><b>Deprecated:</b> This method is deprecated due to its usage of shallow copy,
     * which may lead to unexpected behavior. It is recommended to use {@link #deepCopy()} method instead,
     * which performs a deep copy of the matrix.</p>
     *
     * @return                          the copied of this matrix with all of its attributes.
     *
     * @throws     NullMatrixException  if the entries of this matrix is {@code null}.
     *
     * @since                           0.2.0
     * @see                             #deepCopy()
     *
     * @deprecated                      This method is deprecated and may
     *                                  result in unexpected behavior.
     *                                  Use {@link #deepCopy()} for performing a
     *                                  deep copy of the matrix instead.
     */
    @Deprecated
    public Matrix copy() {
        try {
            if (this.ENTRIES == null) {
                throw new NullMatrixException(
                    "Matrix is null. Please ensure the matrix are initialized.");
            }
        } catch (final NullMatrixException nme) {
            Options.raiseError(nme);
        }

        // Create new and copy the matrix
        return new Matrix(this.getEntries());
    }


    /**
     * Creates and returns a deep copy of this matrix.
     *
     * @return a new <b>Matrix</b> object which is a deep copy of this matrix.
     *
     * @since  1.0.0b.7
     * @see    MatrixUtils#deepCopyOf(Matrix)
     * @see    com.mitsuki.jmatrix.core.MatrixUtils
     */
    public Matrix deepCopy() {
        return MatrixUtils.deepCopyOf(this);
    }


    /**
     * Selects the matrix row with the specified index.
     *
     * <p>This method should be combined with {@link #change(double ...) change} method.<br>
     * The indexing is similar to array which zero is the first index.
     * And the index cannot be a negative value.
     *
     * <p><b>For example:</b></p>
     *
     * <pre><code class="language-java">&nbsp;
     *   double[][] a = {
     *       { 5, 6, 7 },
     *       { 4, 5, 6 }
     *   };
     *
     *   Matrix m = new Matrix(a);
     *
     *   // Change the values of first row
     *   double[] newRow = { 1, 2, 3 };
     *   m.select(0).change(newRow);
     *
     *   m.display();
     * </code></pre>
     *
     * <p><b>Output:</b></p>
     *
     * <pre>&nbsp;
     *   [   [1.0, 2.0, 3.0],
     *       [4.0, 5.0, 6.0]   ]
     * </pre>
     *
     * @param  index                  the index row to be selected.
     *
     * @return                        self.
     *
     * @throws InvalidIndexException  if the input index is negative value
     *                                or larger than number of matrix rows.
     * @throws NullMatrixException    if entries of this matrix is {@code null}.
     *
     * @since                         0.2.0
     * @see                           #change(double ...)
     * @see                           #change(double)
     */
    public Matrix select(final int index) {
        // Check for matrix with null entries
        if (this.ENTRIES == null) {
            cause = new NullMatrixException(
                "Matrix is null. Please ensure the matrix are initialized.");
        }
        // Check for negative index
        else if (index < 0) {
            cause = new InvalidIndexException(
                "Given index is negative value. Please ensure the index is positive value.");
        }
        // Check for given index is greater than total rows
        else if (index > this.ROWS - 1) {
            cause = new InvalidIndexException(
                "Given index is too larger than number of rows.");
        }

        if (cause != null) Options.raiseError(cause);

        this.selectedIndex = index;
        this.hasSelect = true;

        return this; // return self
    }


    //// ---------------- ////
    // -**- ADD VALUES -**- //
    //// ---------------- ////

    /**
     * Fills the column with specified array.
     *
     * <p>It can be an array or insert the values one by one.
     *
     * @param      values                    the values to be added into matrix column.
     *
     * @throws     IllegalArgumentException  if the given argument is overcapacity to matrix column
     *                                       or not enough argument to fill the column.
     * @throws     MatrixArrayFullException  if the matrix cannot be added more values.
     * @throws     NullMatrixException       if this matrix is a {@code null} object.
     *
     * @since                                0.1.0
     * @see                                  #add(double)
     *
     * @deprecated                           Highly inefficient method to create a matrix array.
     *                                       It is very recommended to use {@link #Matrix(double[][])}
     *                                       or {@link #create(double[][])} instead.
     */
    @Deprecated
    public void add(double ... values) {
        try {
            // Throw "NullMatrixException" if this matrix array is null
            if (this.ENTRIES == null) {
                throw new NullMatrixException(
                    "Cannot add values, becuase this matrix is null");
            }
            else if (this.index >= this.ROWS) {
                throw new MatrixArrayFullException(
                    "Cannot add values anymore, Matrix is already full");
            }
            // Length of values list shouldn't greater than total matrix columns
            else if (values.length > this.COLS) {
                throw new IllegalArgumentException(
                    "Too many arguments for matrix with columns " + this.COLS);
            }
            // And shouldn't be less than total matrix columns
            else if (values.length < this.COLS) {
                throw new IllegalArgumentException(
                    "Not enough argument for matrix with columns " + this.COLS);
            }
        } catch (final IllegalArgumentException iae) {
            try {
                throw new JMatrixBaseException(iae);
            } catch (final JMatrixBaseException jme) {
                Options.raiseError(jme);
            }
        } catch (final RuntimeException re) {
            Options.raiseError(re);
        }

        // Iterate values list and fill elements of matrix array
        int i = 0;
        for (double val : values) {
            this.ENTRIES[this.index][i++] = val;
        }

        this.index++; // increment index of matrix row
    }


    /**
     * Fills the column with repeated of specified value.
     *
     * @param      value                     the value to filled out the matrix column.
     *
     * @throws     MatrixArrayFullException  if the matrix cannot be added more values.
     * @throws     NullMatrixException       if this matrix is {@code null}.
     *
     * @since                                0.1.0
     * @see                                  #add(double ...)
     *
     * @deprecated                           Highly inefficient method to create a matrix array.
     *                                       It is very recommended to use {@link #Matrix(double[][])}
     *                                       or {@link #create(double[][])} instead.
     */
    @Deprecated
    public void add(double value) {
        try {
            // Throw "NullMatrixException" when matrix array is null
            if (this.ENTRIES == null) {
                throw new NullMatrixException(
                    "Matrix array is null, cannot add some values");
            }
            /** ---
            - Throw "MatrixArrayFullException" while attempt to add
                a new column, but the index has equal to total matrix rows
            --- **/
            else if (this.index >= this.ROWS) {
                throw new MatrixArrayFullException(
                    "Cannot add values anymore, Matrix is already full");
            }
        } catch (final RuntimeException re) {
            Options.raiseError(re);
        }

        // Creates list of repeated value
        /** ---
        - Example: call add() function with single Integer
            with the value 8, then it would create array:

        >> [8, 8, 8, ...]

        - Then created array would be pushed to matrix array
        --- **/
        double[ ] values = new double[this.COLS]; // create list with size equal to column length
        for (int i = 0; i < values.length; i++) {
            values[i] = value;
        }

        // Iterate values list and fill elements of matrix array
        int i = 0;
        for (double val : values) {
            this.ENTRIES[this.index][i++] = val;
        }

        this.index++; // increment index row
    }

    //// ---------------------- ////
    // -**- [END] ADD VALUES -**- //
    //// ---------------------- ////


    //// ------------------- ////
    // -**- CHANGE VALUES -**- //
    //// ------------------- ////

    /**
     * Changes all values at specified row with the given values.
     *
     * <p>Only use this method when already called {@link #select(int) select} method.
     *
     * <p><b>For example:</b></p>
     *
     * <pre><code class="language-java">&nbsp;
     *   double[][] a = {
     *       { 5, 6, 7 },
     *       { 4, 5, 6 }
     *   };
     *
     *   Matrix m = new Matrix(a);
     *
     *   // Change the values of first row
     *   double[] newRow = { 1, 2, 3 };
     *   m.select(0).change(newRow);
     *
     *   m.display();
     * </code></pre>
     *
     * <p><b>Output:</b></p>
     *
     * <pre>&nbsp;
     *   [   [1.0, 2.0, 3.0],
     *       [4.0, 5.0, 6.0]   ]
     * </pre>
     *
     * @param  values                    the values to changes all column entries at specified row.
     *
     * @throws IllegalArgumentException  if the given argument is overcapacity to matrix column
     *                                   or not enough argument to fill the column.
     * @throws InvalidIndexException     if attempts to call this method
     *                                   but have not called {@link #select(int) select} method
     *                                   or the selected index is a negative value.
     *
     * @since                            0.2.0
     * @see                              #select(int)
     * @see                              #change(double)
     */
    public void change(double ... values) {
        // Check whether the values size is greater than number of columns of this matrix
        if (values.length > this.COLS) {
            cause = new JMatrixBaseException(new IllegalArgumentException(
                "Too many values for matrix with columns: " + this.COLS));
        }
        // Check whether the values size is lower than number of columns of this matrix
        else if (values.length < this.COLS) {
            cause = new JMatrixBaseException(new IllegalArgumentException(
                "Not enough values for matrix with columns: " + this.COLS));
        }
        // Check if the user have not select any index row
        else if (!this.hasSelect) {
            cause = new InvalidIndexException(
                "Selected index is null. " +
                "Please ensure you have already called \"select(int)\" method."
            );
        }

        // Throw the exception if got one
        if (cause != null) Options.raiseError(cause);

        // Change values of matrix column with values from argument parameter
        for (int i = 0; i < this.COLS; i++) {
            this.ENTRIES[this.selectedIndex][i] = values[i];
        }

        // reset to default
        this.selectedIndex = 0;
        this.hasSelect = false;
    }


    /**
     * Changes all values at specified column with the repeated of given value.
     *
     * <p>Only use this method when already called {@link #select(int) select} method.
     *
     * <p><b>For example:</b></p>
     *
     * <pre><code class="language-java">&nbsp;
     *   double[][] a = {
     *       { 5, 6, 7 },
     *       { 4, 5, 6 }
     *   };
     *
     *   Matrix m = new Matrix(a);
     *
     *   // Change the values of first row
     *   m.select(0).change(5);
     *
     *   m.display();
     * </code></pre>
     *
     * <p><b>Output:</b></p>
     *
     * <pre>&nbsp;
     *   [   [5.0, 5.0, 5.0],
     *       [4.0, 5.0, 6.0]   ]
     * </pre>
     *
     * @param  value                  the value to changes all values at specified column.
     *
     * @throws InvalidIndexException  if attempts to call this method
     *                                but have not called {@link #select(int) select} method
     *                                or the selected index is a negative value.
     *
     * @since                         0.2.0
     * @see                           #select(int)
     * @see                           #change(double ...)
     */
    public void change(double value) {
        // Check if the user have not select any index row
        // If user have not then it will immediately raise the exception
        if (!this.hasSelect) {
            Options.raiseError(new InvalidIndexException(
                "Selected index is null. " +
                "Please ensure you have already called \"select(int)\" method."
            ));
        }

        // Create new array with same value
        double[ ] values = new double[this.COLS];
        for (int i = 0; i < this.COLS; i++) {
            values[i] = value;
        }

        for (int i = 0; i < this.COLS; i++) {
            this.ENTRIES[this.selectedIndex][i] = values[i];
        }

        // reset to default
        this.selectedIndex = 0;
        this.hasSelect = false;
    }

    //// ------------------------- ////
    // -**- [END] CHANGE VALUES -**- //
    //// ------------------------- ////




    //// ----------------------- ////
    // -**- MATRIX OPERATIONS -**- //
    //// ----------------------- ////


    /////////////////////////
    ///     SUMMATION     ///
    /////////////////////////

    /**
     * Operates addition for this matrix and the given matrix.
     *
     * <p>Both operands should be same dimensions or sizes before performing addition.
     *
     * <p><b>For example:</b></p>
     *
     * <pre><code class="language-java">&nbsp;
     *   double[][] entriesA = {
     *       { 1, 2 },
     *       { 3, 4 }
     *   };
     *
     *   double[][] entriesB = {
     *       { 5, 6 },
     *       { 7, 8 }
     *   };
     *
     *   Matrix m = new Matrix(entriesA);
     *   Matrix n = new Matrix(entriesB);
     *
     *   m.sum(n);
     *   m.display();
     * </code></pre>
     *
     * <p><b>Output:</b></p>
     *
     * <pre>&nbsp;
     *   [   [6.0, 8.0],
     *       [10.0, 12.0]   ]
     * </pre>
     *
     * @param  m                           the <b>Matrix</b> object as addend.
     *
     * @throws IllegalMatrixSizeException  if the two operands are not same dimensions.
     * @throws NullMatrixException         if one or both matrices is {@code null}
     *                                     or its entries is {@code null}.
     *
     * @since                              0.1.0
     * @see                                #sum(double[][])
     * @see                                #sum(double[][], double[][])
     * @see                                #sum(Matrix, Matrix)
     */
    public void sum(Matrix m) {
        // Throw "NullMatrixException" if the matrix is null
        if (this.ENTRIES == null) {
            cause = new NullMatrixException(
                "This matrix is null. " +
                "Please ensure the matrix are initialized before performing addition."
            );
        } else if (m == null || m.ENTRIES == null) {
            cause = new NullMatrixException(
                "Given matrix is null. " +
                "Please ensure the matrix are initialized before performing addition."
            );
        }
        // Else throw "IllegalMatrixSizeException" if the matrices size are not same
        else if (this.ROWS != m.ROWS || this.COLS != m.COLS) {
            cause = new IllegalMatrixSizeException(
                String.format(
                    "Cannot perform addition for two matrices with different dimensions. " +
                    "A = %dx%d, B = %dx%d",
                    this.ROWS, this.COLS, m.getSize()[0], m.getSize()[1]
                )
            );
        }

        // Throw the exception if got one
        if (cause != null) Options.raiseError(cause);

        // Create new matrix for the result
        double[ ][ ] result = new double[this.ROWS][m.COLS];

        // Iterate over each element of the matrices and add the corresponding values together
        for (int r = 0; r < this.ROWS; r++) {
            for (int c = 0; c < this.COLS; c++) {
                result[r][c] = this.ENTRIES[r][c] + m.ENTRIES[r][c];
            }
        }

        this.ENTRIES = result; // copy the result to this matrix
    }


    /**
     * Operates addition for this matrix and the given two-dimensional array.
     *
     * <p>Both operands should be same dimensions or sizes before performing addition.
     *
     * <p><b>For example:</b></p>
     *
     * <pre><code class="language-java">&nbsp;
     *   double[][] entriesA = {
     *       { 1, 2 },
     *       { 3, 4 }
     *   };
     *
     *   double[][] entriesB = {
     *       { 1, 3 },
     *       { 7, 12 }
     *   };
     *
     *   Matrix m = new Matrix(entriesA);
     *
     *   m.sum(entriesB);
     *   m.display();
     * </code></pre>
     *
     * <p><b>Output:</b></p>
     *
     * <pre>&nbsp;
     *   [   [2.0, 5.0],
     *       [10.0, 16.0]   ]
     * </pre>
     *
     * @param  arr                         the two-dimensional array as addend.
     *
     * @throws IllegalMatrixSizeException  if the two operands are not same dimensions.
     * @throws NullMatrixException         if the entries of this matrix is {@code null}
     *                                     or if the given array is {@code null} or empty.
     *
     * @since                              0.1.0
     * @see                                #sum(Matrix)
     * @see                                #sum(double[][], double[][])
     * @see                                #sum(Matrix, Matrix)
     */
    public void sum(double[ ][ ] arr) {
        // Throw "NullMatrixException" if entries of this matrix is null
        // or if the given two-dimensional array is null or empty
        if (this.ENTRIES == null) {
            cause = new NullMatrixException(
                "This matrix is null. " +
                "Please ensure the matrix are initialized before performing addition."
            );
        } else if (arr == null || arr.length == 0) {
            cause = new NullMatrixException(
                "Given array is null. " +
                "Please ensure the array has valid elements."
            );
        }
        // Else throw "IllegalMatrixSizeException" if the matrices are not same dimensions
        else if (this.ROWS != arr.length || this.COLS != arr[0].length) {
            cause = new IllegalMatrixSizeException(
                String.format(
                    "Cannot perform addition for two matrices with different dimensions. " +
                    "A = %dx%d, B = %dx%d",
                    this.ROWS, this.COLS, arr.length, arr[0].length
                )
            );
        }

        // Throw the exception if got one
        if (cause != null) Options.raiseError(cause);

        // Create new matrix for the result
        double[ ][ ] result = new double[this.ROWS][arr[0].length];

        // Using nested loop for iterate over each element of matrix
        for (int r = 0; r < this.ROWS; r++) {
            for (int c = 0; c < this.COLS; c++) {
                result[r][c] = this.ENTRIES[r][c] + arr[r][c];
            }
        }

        this.ENTRIES = result; // copy the result to Matrix
    }


    /**
     * Operates addition for two two-dimensional arrays from input parameters and
     * produces new two-dimensional array contains the sum of given two arrays.
     *
     * <p>Both operands should be same dimensions or sizes before performing addition.
     *
     * <p><b>For example:</b></p>
     *
     * <pre><code class="language-java">&nbsp;
     *   double[][] entriesA = {
     *       { 4, 4 },
     *       { 3, 3 }
     *   };
     *
     *   double[][] entriesB = {
     *       { 2, 2 },
     *       { 1, 1 }
     *   };
     *
     *   double[][] result = Matrix.sum(
     *       entriesA, entriesB);
     *
     *   Matrix.display(result);
     * </code></pre>
     *
     * <p><b>Output:</b></p>
     *
     * <pre>&nbsp;
     *   [   [6.0, 6.0],
     *       [4.0, 4.0]   ]
     * </pre>
     *
     * @param  a                           the first two-dimensional array as addend.
     * @param  b                           the second two-dimensional array as addend.
     *
     * @return                             the two-dimensional array which contains the sum of two arrays.
     *
     * @throws IllegalMatrixSizeException  if the two operands are not same dimensions.
     * @throws NullMatrixException         if one or both given arrays is {@code null} or empty.
     *
     * @since                              0.2.0
     * @see                                #sum(Matrix)
     * @see                                #sum(double[][])
     * @see                                #sum(Matrix, Matrix)
     */
    public static double[ ][ ] sum(double[ ][ ] a, double[ ][ ] b) {
        // Throw "NullMatrixException" if the array is null or empty
        if (a == null || a.length == 0) {
            cause = new NullMatrixException(
                "Given array A is null. " +
                "Please ensure the array has valid elements."
            );
        } else if (b == null || b.length == 0) {
            cause = new NullMatrixException(
                "Given array B is null. " +
                "Please ensure the array has valid elements."
            );
        }
        // Else throw "IllegalMatrixSizeException" if the both arrays
        // are not same dimensions
        else if (a.length != b.length || a[0].length != b[0].length) {
            cause = new IllegalMatrixSizeException(
                String.format(
                    "Cannot perform addition for two matrices with different dimensions. " +
                    "A = %dx%d, B = %dx%d",
                    a.length, a[0].length, b.length, b[0].length
                )
            );
        }

        // Throw the exception if got one
        if (cause != null) Options.raiseError(cause);

        // Create a new array for the result
        double[ ][ ] result = new double[a.length][b[0].length];

        for (int r = 0; r < a.length; r++) {
            for (int c = 0; c < b[0].length; c++) {
                result[r][c] = a[r][c] + b[r][c];
            }
        }

        return result;
    }


    /**
     * Operates addition for two matrices from input parameters and
     * produces new <b>Matrix</b> object contains the sum of given two matrices.
     *
     * <p>Both operands should be same dimensions or sizes before performing addition.
     *
     * <p><b>For example:</b></p>
     *
     * <pre><code class="language-java">&nbsp;
     *   double[][] a = {
     *       { 12, 0 },
     *       { 3, -4 }
     *   };
     *
     *   double[][] b = {
     *       { -7, 5 },
     *       { 2, 9 }
     *   };
     *
     *   Matrix m = new Matrix(a);
     *   Matrix n = new Matrix(b);
     *
     *   Matrix result = Matrix.sum(m, n);
     *   result.display();
     * </code></pre>
     *
     * <p><b>Output:</b></p>
     *
     * <pre>&nbsp;
     *   [   [5.0, 5.0],
     *       [5.0, 5.0]   ]
     * </pre>
     *
     * @param  a                           the first <b>Matrix</b> object as addend.
     * @param  b                           the second <b>Matrix</b> object as addend.
     *
     * @return                             the <b>Matrix</b> object which
     *                                     contains the sum of two matrices.
     *
     * @throws IllegalMatrixSizeException  if the two operands are not same dimensions.
     * @throws NullMatrixException         if either object or entries of one or both matrices is {@code null}.
     *
     * @since                              0.2.0
     * @see                                #sum(Matrix)
     * @see                                #sum(double[][])
     * @see                                #sum(double[][], double[][])
     */
    public static Matrix sum(Matrix a, Matrix b) {
        // Throw "NullMatrixException" if the entries of given matrix is null
        if (a == null || a.getEntries() == null) {
            cause = new NullMatrixException(
                "Given matrix A is null. " +
                "Please ensure the matrix are initialized before performing addition."
            );
        } else if (b == null || b.getEntries() == null) {
            cause = new NullMatrixException(
                "Given matrix B is null. " +
                "Please ensure the matrix are initialized before performing addition."
            );
        }
        // Else throw "IllegalMatrixSizeException" if both matrices
        // are not same dimensions
        else if (a.getSize()[0] != b.getSize()[0] || a.getSize()[1] != b.getSize()[1]) {
            cause = new IllegalMatrixSizeException(
                String.format(
                    "Cannot perform addition for two matrices with different dimensions. " +
                    "A = %dx%d, B = %dx%d",
                    a.getSize()[0], a.getSize()[1], b.getSize()[0], b.getSize()[1]
                )
            );
        }

        // Throw the exception if got one
        if (cause != null) Options.raiseError(cause);

        // Create new matrix object
        Matrix matrixRes = new Matrix(a.getSize()[0], b.getSize()[1]);

        for (int r = 0; r < a.getSize()[0]; r++) {
            for (int c = 0; c < b.getSize()[1]; c++) {
                matrixRes.ENTRIES[r][c] = a.get(r, c) + b.get(r, c);
            }
        }

        return matrixRes;
    }




    ///////////////////////////
    ///     SUBTRACTION     ///
    ///////////////////////////

    /**
     * Operates subtraction for this matrix and the given matrix.
     *
     * <p>Both operands should be same dimensions or sizes before performing subtraction.
     *
     * <p><b>For example:</b></p>
     *
     * <pre><code class="language-java">&nbsp;
     *   double[][] a = {
     *       { 1, 3, 5 },
     *       { 7, 9, 11 }
     *   };
     *
     *   Matrix m = new Matrix(a);
     *   Matrix n = new Matrix(2, 3, 5);
     *
     *   m.sub(n);
     *   m.display();
     * </code></pre>
     *
     * <p><b>Output:</b></p>
     *
     * <pre>&nbsp;
     *   [   [-4.0, -2.0, 0.0],
     *       [2.0, 4.0, 6.0]   ]
     * </pre>
     *
     * @param  m                           the <b>Matrix</b> object as subtrahend.
     *
     * @throws IllegalMatrixSizeException  if the two operands are not same dimensions.
     * @throws NullMatrixException         if either object or entries of one or both matrices
     *                                     is {@code null}.
     *
     * @since                              0.1.0
     * @see                                #sub(double[][])
     * @see                                #sub(double[][], double[][])
     * @see                                #sub(Matrix, Matrix)
     */
    public void sub(Matrix m) {
        // Throw "NullMatrixException" if either object or entries
        // of this matrix or given matrix is null
        if (this.ENTRIES == null) {
            cause = new NullMatrixException(
                "This matrix is null. " +
                "Please ensure the matrix are initialized before performing subtraction."
            );
        } else if (m == null || m.ENTRIES == null) {
            cause = new NullMatrixException(
                "Given matrix is null. " +
                "Please ensure the matrix are initialized before performing subtraction."
            );
        }
        // Else throw "IllegalMatrixSizeException" if both matrices are not same size
        else if (this.ROWS != m.ROWS || this.COLS != m.COLS) {
            cause = new IllegalMatrixSizeException(
                String.format(
                    "Cannot perform subtraction for two matrices with different dimensions. " +
                    "A = %dx%d, B = %dx%d",
                    this.ROWS, this.COLS, m.ROWS, m.COLS
                )
            );
        }

        // Throw the exception if got one
        if (cause != null) Options.raiseError(cause);

        // Create new matrix for the result
        double[ ][ ] result = new double[this.ROWS][m.COLS];

        // Iterate over each element of all matrices and subtract each values together
        for (int r = 0; r < this.ROWS; r++) {
            for (int c = 0; c < this.COLS; c++) {
                result[r][c] = this.ENTRIES[r][c] - m.ENTRIES[r][c];
            }
        }

        this.ENTRIES = result; // copy the result to this matrix
    }


    /**
     * Operates subtraction for this matrix and the given two-dimensional array.
     *
     * <p>Both operands should be same dimemsions or sizes before performing subtraction.
     *
     * <p><b>For example:</b></p>
     *
     * <pre><code class="language-java">&nbsp;
     *   double[][] a = {
     *       { 1 ,2, 3 },
     *       { 4, 5, 6 }
     *   };
     *
     *   Matrix m = new Matrix(a);
     *   Matrix n = new Matrix(2, 3, 2);
     *
     *   m.sub(n);
     *   m.display();
     * </code></pre>
     *
     * <p><b>Output:</b></p>
     *
     * <pre>&nbsp;
     *   [   [-1.0, 0.0, 1.0],
     *       [2.0, 3.0, 4.0]   ]
     * </pre>
     *
     * @param  arr                         the two-dimensional array as subtrahend.
     *
     * @throws IllegalMatrixSizeException  if the two operands are not same dimensions.
     * @throws NullMatrixException         if the entries of this matrix is {@code null}
     *                                     or if the given array is {@code null} or empty.
     *
     * @since                              0.1.0
     * @see                                #sub(Matrix)
     * @see                                #sub(double[][], double[][])
     * @see                                #sub(Matrix, Matrix)
     */
    public void sub(double[ ][ ] arr) {
        // Throw "NullMatrixException" if entries of this matrix is null
        // or the given two-dimensional array is null or empty
        if (this.ENTRIES == null) {
            cause = new NullMatrixException(
                "This matrix is null. " +
                "Please ensure the matrix are initialized before performing subtraction."
            );
        } else if (arr == null || arr.length == 0) {
            cause = new NullMatrixException(
                "Given array is null. " +
                "Please ensure the array has valid elements before performing subtraction."
            );
        }
        // Else throw "IllegalMatrixSizeException" if the matrices are not same size
        else if (this.ROWS != arr.length || this.COLS != arr[0].length) {
            cause = new IllegalMatrixSizeException(
                String.format(
                    "Cannot perform subtraction for two matrices with different dimensions. " +
                    "A = %dx%d, B = %dx%d",
                    this.ROWS, this.COLS, arr.length, arr[0].length
                )
            );
        }

        // Throw the exception if got one
        if (cause != null) Options.raiseError(cause);

        // Create new matrix for the result
        double[ ][ ] result = new double[this.ROWS][arr[0].length];

        // Iterate over each element of all matrices and subtract each values together
        for (int r = 0; r < this.ROWS; r++) {
            for (int c = 0; c < this.COLS; c++) {
                result[r][c] = this.ENTRIES[r][c] - arr[r][c];
            }
        }

        this.ENTRIES = result; // copy the result to Matrix
    }


    /**
     * Operates subtraction for two two-dimensional arrays from input parameters and
     * produces new two-dimensional array contains the difference of given two arrays.
     *
     * <p>Both operands should be same dimensions or sizes before performing subtraction.
     *
     * <p><b>For example:</b></p>
     *
     * <pre><code class="language-java">&nbsp;
     *   double[][] a = {
     *       { 5, 6, 7 },
     *       { 0, -2, 3 },
     *       { 1, 0, 9 }
     *   };
     *
     *   double[][] b = {
     *       { 3, 0, 4 },
     *       { 0, 4, 6 },
     *       { 1, 2, 5 }
     *   };
     *
     *   double[][] res = Matrix.sub(a, b);
     *   Matrix.display(res);
     * </code></pre>
     *
     * <p><b>Output:</b></p>
     *
     * <pre>&nbsp;
     *   [   [2.0, 6.0, 3.0],
     *       [0.0, -6.0, -3.0],
     *       [0.0, -2.0, 4.0]   ]
     * </pre>
     *
     * @param  a                           the first two-dimensional array as minuend.
     * @param  b                           the second two-dimensional array as subtrahend.
     *
     * @return                             a two-dimensional array which contains the difference of two arrays.
     *
     * @throws IllegalMatrixSizeException  if the two operands are not same dimensions.
     * @throws NullMatrixException         if one or both given arrays is {@code null} or empty.
     *
     * @since                              0.2.0
     * @see                                #sub(Matrix)
     * @see                                #sub(double[][])
     * @see                                #sub(Matrix, Matrix)
     */
    public static double[ ][ ] sub(double[ ][ ] a, double[ ][ ] b) {
        // Throw "NullMatrixException" if one or both arrays is null
        if (a == null || a.length == 0) {
            cause = new NullMatrixException(
                "Given array A is null. " +
                "Please ensure the array has valid elements before performing subtraction."
            );
        } else if (b == null || b.length == 0) {
            cause = new NullMatrixException(
                "Given array B is null. " +
                "Please ensure the array has valid elements before performing subtraction."
            );
        }
        // Else throw "IllegalMatrixSizeException" if the both matrix and are not same size
        else if (a.length != b.length || a[0].length != b[0].length) {
            cause = new IllegalMatrixSizeException(
                String.format(
                    "Cannot perform subtraction for two matrices with different dimensions. " +
                    "A = %dx%d, B = %dx%d",
                    a.length, a[0].length, b.length, b[0].length
                )
            );
        }

        if (cause != null) Options.raiseError(cause);

        // Create a new matrix array
        double[ ][ ] result = new double[a.length][b[0].length];

        for (int r = 0; r < a.length; r++) {
            for (int c = 0; c < b[0].length; c++) {
                result[r][c] = a[r][c] - b[r][c];
            }
        }

        return result;
    }


    /**
     * Operates subtraction for two matrices from input parameters and
     * produces new <b>Matrix</b> object contains the difference of given two matrices.
     *
     * <p>Both matrices should be same dimensions or sizes before performing subtraction.
     *
     * <p><b>For example:</b></p>
     *
     * <pre><code class="language-java">&nbsp;
     *   double[][] a = {
     *       { 1, 1, 1 },
     *       { 2, 2, 2 },
     *       { 1, 0, 9 }
     *   };
     *
     *   double[][] b = {
     *       { 3, 0, 4 },
     *       { 0, 4, 6 },
     *       { 1, 2, 5 }
     *   };
     *
     *   double[][] result = Matrix.sub(a, b);
     *   Matrix.display(result);
     * </code></pre>
     *
     * <p><b>Output:</b></p>
     *
     * <pre>&nbsp;
     *   [   [-2.0, 1.0, -3.0],
     *       [2.0, -2.0, -4.0],
     *       [0.0, -2.0, 4.0]   ]
     * </pre>
     *
     * @param  a                           the first <b>Matrix</b> object as minuend.
     * @param  b                           the second <b>Matrix</b> object as subtrahend.
     *
     * @return                             the <b>Matrix</b> object which contains the difference of two matrices.
     *
     * @throws IllegalMatrixSizeException  if the two operands are not same dimensions.
     * @throws NullMatrixException         if the entries of given matrix is {@code null}.
     *
     * @since                              0.2.0
     * @see                                #sub(Matrix)
     * @see                                #sub(double[][])
     * @see                                #sub(double[][], double[][])
     */
    public static Matrix sub(Matrix a, Matrix b) {
        // Throw "NullMatrixException" if both matrices is null
        if (a == null || a.getEntries() == null) {
            cause = new NullMatrixException(
                "Given matrix A is null. " +
                "Please ensure the matrix are initialized before performing subtraction."
            );
        } else if (b == null || b.getEntries() == null) {
            cause = new NullMatrixException(
                "Given matrix B is null. " +
                "Please ensure the matrix are initialized before performing subtraction."
            );
        }
        // Else throw "IllegalMatrixSizeException" if both matrices size are not same
        else if (a.getSize()[0] != b.getSize()[0] || a.getSize()[1] != b.getSize()[1]) {
            cause = new IllegalMatrixSizeException(
                String.format(
                    "Cannot perform subtraction for two matrices with different dimensions. " +
                    "A = %dx%d, B = %dx%d",
                    a.getSize()[0], a.getSize()[1], b.getSize()[0], b.getSize()[1]
                )
            );
        }

        if (cause != null) Options.raiseError(cause);

        // Create new matrix object
        Matrix matrixRes = new Matrix(a.getSize()[0], b.getSize()[1]);

        for (int r = 0; r < a.getSize()[0]; r++) {
            for (int c = 0; c < b.getSize()[1]; c++) {
                matrixRes.ENTRIES[r][c] = a.get(r, c) - b.get(r, c);
            }
        }

        return matrixRes;
    }



    //////////////////////////////
    ///     MULTIPLICATION     ///
    //////////////////////////////

    /**
     * Operates multiplication for this matrix and the given matrix.
     *
     * <p>The number of columns in this matrix and the number of rows in
     * given matrix should be same before performing multiplication.
     *
     * <p><b>For example:</b></p>
     *
     * <pre><code class="language-java">&nbsp;
     *   double[][] x = {
     *       { 3, 7 },
     *       { 1, 5 }
     *   };
     *
     *   double[][] y = {
     *       { 12, 4 },
     *       { 7, 3 }
     *   };
     *
     *   Matrix m = new Matrix(x);
     *   Matrix n = new Matrix(y);
     *
     *   m.mult(n);
     *   m.display();
     * </code></pre>
     *
     * <p><b>Output:</b></p>
     *
     * <pre>&nbsp;
     *   [   [85.0, 33.0],
     *       [47.0, 19.0]   ]
     * </pre>
     *
     * @param  m                           the <b>Matrix</b> object as multiplicand.
     *
     * @throws IllegalMatrixSizeException  if the number of columns in this matrix
     *                                     is different from the number of rows in given matrix.
     * @throws NullMatrixException         if the entries of this matrix or
     *                                     the given matrix is {@code null}.
     *
     * @since                              0.2.0
     * @see                                #mult(double[][])
     * @see                                #mult(double[][], double[][])
     * @see                                #mult(Matrix, Matrix)
     */
    public void mult(Matrix m) {
        // Throw "NullMatrixException" if this matrix or given Matrix is null
        if (this.ENTRIES == null) {
            cause = new NullMatrixException(
                "This matrix is null. " +
                "Please ensure the matrix are initialized before performing multiplication."
            );
        } else if (m == null || m.ENTRIES == null) {
            cause = new NullMatrixException(
                "Given matrix is null. " +
                "Please ensure the matrix are initialized before performing multiplication."
            );
        }
        /* Throw exception if the number of columns this matrix are
         * not the same as the number of rows in given matrix
         */
        else if (this.COLS != m.ROWS) {
            cause = new IllegalMatrixSizeException(
                "The number of columns in this matrix is different " +
                "from the number of rows in the given matrix"
            );
        }

        // Throw the exception if got one
        if (cause != null) Options.raiseError(cause);

        // Create new matrix array
        double[ ][ ] result = new double[this.ROWS][m.COLS];

        // Iterate and multiply each element
        for (int r = 0; r < result.length; r++) {
            for (int c = 0; c < result[r].length; c++) {
                result[r][c] = multCell(this.ENTRIES, m.ENTRIES, r, c);
            }
        }

        this.ENTRIES = result;
    }


    /**
     * Operates multiplication for this matrix and the given two-dimensional array.
     *
     * <p>The number of columns in this matrix and the number of rows in
     * given two-dimensional array should be same before performing multiplication.
     *
     * <p><b>For example:</b></p>
     *
     * <pre><code class="language-java">&nbsp;
     *   double[][] x = {
     *       { 9, -2 },
     *       { 0, 5 },
     *       {-8, 10 }
     *   };
     *
     *   double[][] y = {
     *       { 6, 2, 2 },
     *       { 8, 1, 4 }
     *   };
     *
     *   Matrix m = new Matrix(x);
     *
     *   m.mult(y);
     *   m.display();
     * </code></pre>
     *
     * <p><b>Output:</b></p>
     *
     * <pre>&nbsp;
     *   [   [38.0, 16.0],
     *       [40.0, 5.0],
     *       [32.0, -6.0]   ]
     * </pre>
     *
     * @param  a                           the two-dimensional array as multiplicand.
     *
     * @throws IllegalMatrixSizeException  if the number of columns in this matrix
     *                                     is different from the number of rows in given two-dimensional array.
     * @throws NullMatrixException         if the entries of this matrix is {@code null}
     *                                     or the given array is {@code null} or empty.
     *
     * @since                              0.2.0
     * @see                                #mult(Matrix)
     * @see                                #mult(double[][], double[][])
     * @see                                #mult(Matrix, Matrix)
     */
    public void mult(double[ ][ ] a) {
        // Throw "NullMatrixException" if this matrix or given Matrix is null
        if (this.ENTRIES == null) {
            cause = new NullMatrixException(
                "This matrix is null. " +
                "Please ensure the matrix are initialized before performing multiplication."
            );
        } else if (a == null || a.length == 0) {
            cause = new NullMatrixException(
                "Given array is null. " +
                "Please ensure the array has valid elements before performing multiplication."
            );
        }
        /* Throw exception if the number of columns this matrix are
         * not the same as the number of rows in given two-dimensional array
         */
        else if (this.COLS != a.length) {
            cause = new IllegalMatrixSizeException(
                "The number of columns in this matrix is different " +
                "from the number of rows in the given array"
            );
        }

        // Throw the exception if got one
        if (cause != null) Options.raiseError(cause);

        // Create new matrix array
        double[ ][ ] result = new double[this.ROWS][a[0].length];

        // Iterate and multiply each element
        for (int r = 0; r < result.length; r++) {
            for (int c = 0; c < result[r].length; c++) {
                result[r][c] = multCell(this.ENTRIES, a, r, c);
            }
        }

        this.ENTRIES = result;
    }


    /**
     * Operates matrix multiplication for two two-dimensional arrays from input parameters
     * and produces new two-dimensional array contains the product of given two arrays.
     *
     * <p>The number of columns in first array and number of rows in
     * second array should be same before performing multiplication.
     *
     * <p><b>For example:</b></p>
     *
     * <pre><code class="language-java">&nbsp;
     *   double[][] x = {
     *       { 1, 1, 1 },
     *       { 2, 2, 2 }
     *   };
     *
     *   double[][] y = {
     *       { 3, 4 },
     *       { 3, 4 },
     *       { 3, 4 }
     *   };
     *
     *   double[][] res = Matrix.mult(x, y);
     *   Matrix.display(res);
     * </code></pre>
     *
     * <p><b>Output:</b></p>
     *
     * <pre>&nbsp;
     *   [   [9.0, 12.0],
     *       [18.0, 24.0]   ]
     * </pre>
     *
     * @param  a                           the first two-dimensional array as multiplier.
     * @param  b                           the second two-dimensional array as multiplicand.
     *
     * @return                             the two-dimensional array which contains the product of two arrays.
     *
     * @throws IllegalMatrixSizeException  if the number of columns in first array
     *                                     is different from the number of rows in second array.
     * @throws NullMatrixException         if the given two-dimensional array is {@code null} or empty.
     *
     * @since                              0.2.0
     * @see                                #mult(Matrix)
     * @see                                #mult(double[][])
     * @see                                #mult(Matrix, Matrix)
     */
    public static double[ ][ ] mult(double[ ][ ] a, double[ ][ ] b) {
        // Throw exception if the given arrays is null
        if (a == null || a.length == 0) {
            cause = new NullMatrixException(
                "Given array A is null. " +
                "Please ensure the array has valid elements before performing multiplication."
            );
        } else if (b == null || b.length == 0) {
            cause = new NullMatrixException(
                "Given array B is null. " +
                "Please ensure the array has valid elements before performing multiplication."
            );
        }
        /* Throw exception if the number of columns in array A are
         * not the same as the number of rows in array B
         */
        else if (a[0].length != b.length) {
            cause = new IllegalMatrixSizeException(
                "The number of columns in the first array is different " +
                "from the number of rows in the second array."
            );
        }

        // Throw the exception if got one
        if (cause != null) Options.raiseError(cause);

        double[ ][ ] result = new double[a.length][b[0].length];

        for (int r = 0; r < result.length; r++) {
            for (int c = 0; c < result[r].length; c++) {
                result[r][c] = multCell(a, b, r, c);
            }
        }

        return result;
    }


    /**
     * Operates matrix multiplication for two matrices from input parameters
     * and produces new matrix contains the product of given two matrices.
     *
     * <p>The number of columns in first matrix and number of rows in
     * second matrix should be same before performing multiplication.
     *
     * <p><b>For example:</b></p>
     *
     * <pre><code class="language-java">&nbsp;
     *   double[][] x = {
     *       { 1, 1, 1 },
     *       { 2, 2, 2 }
     *   };
     *
     *   double[][] y = {
     *       { 3, 4 },
     *       { 3, 4 },
     *       { 3, 4 }
     *   };
     *
     *   Matrix m = new Matrix(x);
     *   Matrix n = new Matrix(y);
     *
     *   Matrix res = Matrix.mult(m, n);
     *   res.display();
     * </code></pre>
     *
     * <p><b>Output:</b></p>
     *
     * <pre>&nbsp;
     *   [   [9.0, 12.0],
     *       [18.0, 24.0]   ]
     * </pre>
     *
     * @param  a                           the first <b>Matrix</b> object as multiplier.
     * @param  b                           the second <b>Matrix</b> object as multiplicand.
     *
     * @return                             the <b>Matrix</b> object which contains the product of two matrices.
     *
     * @throws IllegalMatrixSizeException  if the number of columns in first matrix
     *                                     is different from the number of rows in second matrix.
     * @throws NullMatrixException         if the entries of given matrix is {@code null}.
     *
     * @since                              0.2.0
     * @see                                #mult(Matrix)
     * @see                                #mult(double[][])
     * @see                                #mult(double[][], double[][])
     */
    public static Matrix mult(Matrix a, Matrix b) {
        // Throw "NullMatrixException" if given Matrix is null
        if (a == null || a.getEntries() == null) {
            cause = new NullMatrixException(
                "Given matrix A is null. " +
                "Please ensure the matrix are initialized before performing multiplication."
            );
        } else if (b == null || b.getEntries() == null) {
            cause = new NullMatrixException(
                "Given matrix B is null. " +
                "Please ensure the matrix are initialized before performing multiplication."
            );
        }
        /* Throw exception if the number of columns in matrix A are
         * not the same as the number of rows in matrix B
         */
        else if (a.getSize()[1] != b.getSize()[0]) {
            cause = new IllegalMatrixSizeException(
                "The number of columns in the first matrix is different " +
                "from the number of rows in the second matrix."
            );
        }

        // Throw the exception if got one
        if (cause != null) Options.raiseError(cause);

        // Create new matrix object
        Matrix result = new Matrix(a.getSize()[0], b.getSize()[1]);

        for (int r = 0; r < result.getSize()[0]; r++) {
            for (int c = 0; c < result.getSize()[1]; c++) {
                result.ENTRIES[r][c] = multCell(a.getEntries(), b.getEntries(), r, c);
            }
        }

        return result;
    }



    /**
     * Operates scalar multiplication for this matrix.
     *
     * <p>Multiplies all entries of this matrix by a specified scalar value.
     *
     * <p><b>For example:</b></p>
     *
     * <pre><code class="language-java">&nbsp;
     *   // Create 3x3 identity matrix
     *   Matrix m = Matrix.identity(3);
     *
     *   m.mult(10);
     *   m.display();
     * </code></pre>
     *
     * <p><b>Output:</b></p>
     *
     * <pre>&nbsp;
     *   [   [10.0, 0.0, 0.0],
     *       [0.0, 10.0, 0.0],
     *       [0.0, 0.0, 10.0]   ]
     * </pre>
     *
     * @param  x                    the scalar value to multiply each entry of this matrix.
     *
     * @throws NullMatrixException  if the entries of this matrix is {@code null}.
     *
     * @since                       1.0.0b.7
     * @see                         #mult(Matrix, double)
     * @see                         #mult(Matrix)
     */
    public void mult(double x) {
        // Throw the exception immediately if this matrix has null entries
        if (this.ENTRIES == null) {
            Options.raiseError(new NullMatrixException(
                "This matrix is null. " +
                "Please ensure the matrix are initialized before performing scalar multiplication."
            ));
        }

        this.create( Matrix.mult(this, x).getEntries() );
    }


    /**
     * Operates scalar multiplication for the given matrix and produces
     * a new scalar matrix.
     *
     * <p>Multiplies all entries of the given <b>Matrix</b> object by a specified scalar value.
     *
     * <p><b>For example:</b></p>
     *
     * <pre><code class="language-java">&nbsp;
     *   // Create 4x4 identity matrix
     *   Matrix m = Matrix.identity(4);
     *
     *   Matrix res = Matrix.mult(m, 3);
     *   res.display();
     * </code></pre>
     *
     * <p><b>Output:</b></p>
     *
     * <pre>&nbsp;
     *   [   [3.0, 0.0, 0.0, 0.0],
     *       [0.0, 3.0, 0.0, 0.0],
     *       [0.0, 0.0, 3.0, 0.0],
     *       [0.0, 0.0, 0.0, 3.0]   ]
     * </pre>
     *
     * @param  m                    the <b>Matrix</b> object to multiply.
     * @param  x                    the scalar value to multiply each entry of given matrix.
     *
     * @return                      a new <b>Matrix</b> object with entries equal
     *                              to the original matrix entries multiplied by {@code x}.
     *
     * @throws NullMatrixException  if the entries of given matrix is {@code null}.
     *
     * @since                       1.0.0b.7
     * @see                         #mult(double)
     * @see                         #mult(Matrix, Matrix)
     */
    public static Matrix mult(Matrix m, double x) {
        // Throw the exception immediately if given matrix has null entries
        if (m == null || m.getEntries() == null) {
            Options.raiseError(new NullMatrixException(
                "Given matrix is null. " +
                "Please ensure the matrix are initialized before performing scalar multiplication."
            ));
        }

        double[ ][ ] result = new double[m.getSize()[0]][m.getSize()[1]];

        for (int row = 0; row < m.getSize()[0]; row++) {
            for (int col = 0; col < m.getSize()[1]; col++) {
                result[row][col] = m.get(row, col) * x;
            }
        }

        return new Matrix(result);
   }

    //// ----------------------------- ////
    // -**- [END] MATRIX OPERATIONS -**- //
    //// ----------------------------- ////



    /**
     * Displays and prints this matrix to standard output in Python-style.
     *
     * <p>Displays <code>{@literal <null_matrix>}</code> if the entries
     * of this matrix is {@code null}.<br>
     * To retrieve the elements of this matrix, please refer to {@link #getEntries()} method.
     *
     * <p><b>Output example:</b></p>
     *
     * <pre>&nbsp;
     *   [   [n, n, n, ...],
     *       [n, n, n, ...],
     *       [n, n, n, ...]   ]
     * </pre>
     *
     * @since 0.1.0
     * @see   #display(int)
     * @see   #getEntries()
     */
    final public void display() {
        if (this.ENTRIES != null) {
            System.out.println(this.toString());
        } else {
            System.out.println("<null_matrix>");
        }
    }


    /**
     * Displays and prints the specified row of this matrix to standard output in Python-style.
     *
     * <p>Displays <code>{@literal <null_matrix>}</code> if the entries
     * of this matrix is {@code null}.<br>
     * To retrieve the elements of this matrix, please refer to {@link #getEntries()} method.
     *
     * <p><b>Output example:</b></p>
     *
     * <pre>&nbsp;
     *   [n, n, n, ...]
     * </pre>
     *
     * @param  index                  the index row of this matrix.
     *
     * @throws InvalidIndexException  if the given index is negative value or
     *                                the index is larger than number of rows.
     *
     * @since                         0.2.0
     * @see                           #display()
     * @see                           #getEntries()
     */
    final public void display(int index) {
        if (this.ENTRIES != null) {
            // Check for negative index and throw the exception
            if (index < 0) {
                cause = new InvalidIndexException(
                    "Invalid given index. Index cannot be a negative value.");
            }
            // Check if the given index greater than number of rows this matrix
            else if (index > this.ROWS - 1) {
                cause = new InvalidIndexException(
                    "Invalid given index. Index cannot be larger than number of rows.");
            }

            // Throw the exception if got one
            if (cause != null) Options.raiseError(cause);

            System.out.println(Arrays.toString(this.ENTRIES[index]));
        } else {
            System.out.println("<null_matrix>");
        }
    }


    /**
     * Displays and prints the given two-dimensional array to standard output in Python-style.
     *
     * <p>Displays <code>{@literal <null_2darray>}</code> if the entries
     * of given two-dimensional array is {@code null} or empty.
     *
     * <p><b>Output example:</b></p>
     *
     * <pre>&nbsp;
     *   [   [n, n, n, ...],
     *       [n, n, n, ...],
     *       [n, n, n, ...]   ]
     * </pre>
     *
     * @param arr  the two-dimensional array to be displayed.
     *
     * @since      0.1.0
     * @see        #display(double[][], int)
     */
    final public static void display(double[ ][ ] arr) {
        if (arr == null || arr.length == 0) {
            System.out.println("<null_2darray>");
        } else {
            System.out.println((new Matrix(arr)).toString());
        }
    }


    /**
     * Displays and prints the specified row of given two-dimensional array to standard output
     * in Python-style.
     *
     * <p>Displays <code>{@literal <null_2darray>}</code> if the entries
     * of given two-dimensional array is {@code null} or empty.
     *
     * <p><b>Output example:</b></p>
     *
     * <pre>&nbsp;
     *   [n, n, n, ...]
     * </pre>
     *
     * @param  arr                    the two-dimensional array to be displayed.
     * @param  index                  the index row of two-dimensional array.
     *
     * @throws InvalidIndexException  if the given index is negative value or
     *                                the index is larger than number of rows.
     *
     * @since                         0.2.0
     * @see                           #display(double[][])
     */
    final public static void display(double[ ][ ] arr, int index) {
        if (arr == null || arr.length == 0) {
            System.out.println("<null_2darray>");
        } else {
            // Checking index value
            if (index < 0) {
                cause = new InvalidIndexException(
                    "Invalid given index. Index cannot be a negative value.");
            } else if (index > arr.length - 1) {
                cause = new InvalidIndexException(
                    "Invalid given index. Index cannot be larger than number of rows.");
            }

            // Throw the exception if got one
            if (cause != null) Options.raiseError(cause);

            System.out.println(Arrays.toString(arr[index]));
        }
    }


    /**
     * Performs transposition for this matrix.
     *
     * <p>If this matrix type are not square, then it would switches the row and column
     * indices of this matrix. Which means the matrix size would be switched
     * (for example, {@code 2x4 -> 4x2}).
     *
     * <p>The transposed matrix always get denoted by upperscript <b>T</b>, <b>t</b> or <b>tr</b>,
     * for example:
     * <ul>
     * <li> <b>A</b><sup>T</sup>
     * <li> <b>A</b><sup>t</sup>
     * <li> <b>A</b><sup>tr</sup>
     * </ul>
     *
     * <p><b>Example code:</b></p>
     *
     * <pre><code class="language-java">&nbsp;
     *   Matrix m = new Matrix(
     *       new double[][] {
     *           { 1, 7, 8 },
     *           { 3, 0, 2 }
     *       }
     *   );
     *
     *   // Perform the tranposition
     *   m.transpose();
     *   m.display();
     * </code></pre>
     *
     * <p>This code would transpose the matrix {@code m}, which means
     * the size would be switched. Here is the output:
     *
     * <pre>&nbsp;
     *   [   [1.0, 3.0],
     *       [7.0, 0.0],
     *       [8.0, 2.0]   ]
     * </pre>
     *
     * <p><b>Note:</b></p>
     *
     * <p>Repeating the process on the transposed matrix returns
     * the elements to their original position. Also can be written
     * like this, <code><b>(A</b><sup>T</sup>)<sup>T</sup></code>.
     *
     * @throws NullMatrixException  if the entries of this matrix is {@code null}.
     *
     * @since                       0.2.0
     * @see                         #transpose(Matrix)
     * @see                         #transpose(double[][])
     */
    public void transpose() {
        // Throw the exception immediately if this matrix has null entries
        if (this.ENTRIES == null) {
            Options.raiseError(new NullMatrixException(
                "This matrix is null. " +
                "Please ensure the matrix are initialized before performing transposition."
            ));
        }

        this.create( Matrix.transpose(this).getEntries() );
    }


    /**
     * Performs transposition for the given two-dimensional array and produces new
     * array with the transposed elements.
     *
     * <p>If the given two-dimensional array type are not square, then it would switches the row and column
     * indices of the array. Which means the array size would be switched
     * (for example, {@code 2x4 -> 4x2}).
     *
     * <p><b>Note:</b></p>
     *
     * <p>Repeating the process on the transposed two-dimensional array returns
     * the elements to their original position. Also can be written
     * like this, <code><b>(A</b><sup>T</sup>)<sup>T</sup></code>.
     *
     * @param  arr                  the two-dimensional array to be transposed.
     *
     * @return                      the transposed of given two-dimensional array.
     *
     * @throws NullMatrixException  if the given array is {@code null} or empty.
     *
     * @since                       0.2.0
     * @see                         #transpose()
     * @see                         #transpose(Matrix)
     */
    public static double[ ][ ] transpose(double[ ][ ] arr) {
        if (arr == null || arr.length == 0) {
            Options.raiseError(new NullMatrixException(
                "Given array is null. " +
                "Please ensure the array has valid elements before performing transposition."
            ));
        }

        return Matrix.transpose(new Matrix(arr)).getEntries();
    }


    /**
     * Performs transposition for the given matrix and produces new
     * matrix with the transposed elements.
     *
     * <p>If the given matrix type are not square, then it would switches the row and column
     * indices of the matrix. Which means the matrix size would be switched
     * (for example, {@code 2x4 -> 4x2}).
     *
     * <p>The transposed matrix always get denoted by upperscript <b>T</b>, <b>t</b> or <b>tr</b>,
     * for example:
     * <ul>
     * <li> <b>A</b><sup>T</sup>
     * <li> <b>A</b><sup>t</sup>
     * <li> <b>A</b><sup>tr</sup>
     * </ul>
     *
     * <p><b>Example code:</b></p>
     *
     * <pre><code class="language-java">&nbsp;
     *   Matrix m = new Matrix(
     *       new double[][] {
     *           { 1, 7, 8 },
     *           { 3, 0, 2 }
     *       }
     *   );
     *
     *   // Transpose and create new matrix named "mT",
     *   // which the capital "T" is to indicates the
     *   // transposed matrix of matrix "m".
     *   Matrix mT = Matrix.transpose(m);
     *   mT.display();
     * </code></pre>
     *
     * <p>This code would transpose the matrix {@code m}, which means
     * the size would be switched. Here is the output:
     *
     * <pre>&nbsp;
     *   [   [1.0, 3.0],
     *       [7.0, 0.0],
     *       [8.0, 2.0]   ]
     * </pre>
     *
     * <p><b>Note:</b></p>
     *
     * <p>Repeating the process on the transposed matrix returns
     * the elements to their original position. Also can be written
     * like this, <code><b>(A</b><sup>T</sup>)<sup>T</sup></code>.
     *
     * @param  m                    the <b>Matrix</b> object to be transposed.
     *
     * @return                      the transposed of given matrix.
     *
     * @throws NullMatrixException  if the entries of given matrix is {@code null}.
     *
     * @since                       0.2.0
     * @see                         #transpose()
     * @see                         #transpose(double[][])
     */
    public static Matrix transpose(Matrix m) {
        // Throw the exception immediately if the given matrix has null entries
        if (m == null || m.getEntries() == null) {
            Options.raiseError(new NullMatrixException(
                "Given matrix is null. " +
                "Please ensure the matrix are initialized before performing transposition."
            ));
        }

        // Declare new entries for the transposed matrix
        double[ ][ ] transposedEntries;

        // Check whether the matrix is square
        if (m.isSquare()) {
            // Initialize the entries
            transposedEntries = new double[m.getSize()[0]][m.getSize()[1]];

            // Iterate over elements and transpose each element
            for (int r = 0; r < m.getSize()[0]; r++) {
                for (int c = 0; c < m.getSize()[1]; c++) {
                    transposedEntries[r][c] = m.get(c, r);
                }
            }
        } else {
            // Initialize the entries with row and column switched
            transposedEntries = new double[m.getSize()[1]][m.getSize()[0]];

            for (int c = 0; c < m.getSize()[1]; c++) {
                for (int r = 0; r < m.getSize()[0]; r++) {
                    transposedEntries[c][r] = m.get(r, c);
                }
            }
        }

        return new Matrix(transposedEntries);
    }


    /**
     * Checks whether this matrix is a square matrix.
     *
     * <p>The matrix can be called a square type if the number of rows
     * are equals to the number of columns.
     *
     * @return                      {@code true} if this matrix is square,
     *                              returns {@code false} otherwise.
     *
     * @throws NullMatrixException  if the entries of this matrix is {@code null}.
     *
     * @since                       1.0.0b.1
     * @see                         #isSquare(double[][])
     * @see                         #isSquare(Matrix)
     */
    public boolean isSquare() {
        return Matrix.isSquare(this);
    }

    /**
     * Checks whether the given two-dimensional array represents a square matrix.
     *
     * <p>The matrix can be called a square type if the number of rows
     * are equals to the number of columns.
     *
     * @param  arr                  the two-dimensional array to be checked.
     *
     * @return                      {@code true} if the array is square,
     *                              returns {@code false} otherwise.
     *
     * @throws NullMatrixException  if the given two-dimensional array is {@code null} or empty.
     *
     * @since                       1.0.0b.7
     * @see                         #isSquare()
     * @see                         #isSquare(Matrix)
     */
    public static boolean isSquare(double[ ][ ] arr) {
        if (arr == null || arr.length == 0) {
            Options.raiseError(new NullMatrixException(
                "Given array is null. Please ensure the array has valid elements."));
        }

        return (arr.length == arr[0].length);
    }

    /**
     * Checks whether the given matrix is a square matrix.
     *
     * <p>The matrix can be called a square type if the number of rows
     * are equals to the number of columns.
     *
     * @param  m                    the <b>Matrix</b> object to be checked.
     *
     * @return                      {@code true} if the matrix is square,
     *                              returns {@code false} otherwise.
     *
     * @throws NullMatrixException  if the entries of given matrix is {@code null}.
     *
     * @since                       1.0.0b.7
     * @see                         #isSquare()
     * @see                         #isSquare(double[][])
     */
    public static boolean isSquare(Matrix m) {
        if (m == null || m.getEntries() == null) {
            Options.raiseError(new NullMatrixException(
                "Matrix is null. Please ensure the matrix are initialized."));
        }

        return (m.getSize()[0] == m.getSize()[1]);
    }


    /**
     * Checks whether this matrix is a diagonal matrix.
     *
     * <p>A diagonal matrix is a square matrix in which all the entries outside the main
     * diagonal (the diagonal line from the top-left to the bottom-right) are zero.
     *
     * @return                             {@code true} if this matrix is diagonal,
     *                                     returns {@code false} otherwise.
     *
     * @throws IllegalMatrixSizeException  if this matrix is not a square type.
     *
     * @since                              1.0.0b.7
     * @see                                #isDiagonal(Matrix)
     * @see                                #isDiagonal(double[][])
     */
    public boolean isDiagonal() {
        return Matrix.isDiagonal(this);
    }

    /**
     * Checks whether the given matrix is a diagonal matrix.
     *
     * <p>A diagonal matrix is a square matrix in which all the entries outside the main
     * diagonal (the diagonal line from the top-left to the bottom-right) are zero.
     *
     * @param  m                           the <b>Matrix</b> object to be checked.
     *
     * @return                             {@code true} if the matrix is diagonal,
     *                                     otherwise returns {@code false}.
     *
     * @throws IllegalMatrixSizeException  if the given matrix is not a square type.
     *
     * @since                              1.0.0b.7
     * @see                                #isDiagonal()
     * @see                                #isDiagonal(double[][])
     */
    public static boolean isDiagonal(Matrix m) {
        if (!m.isSquare()) {
            Options.raiseError(new IllegalMatrixSizeException(
                "Matrix is non-square type. " +
                "Please ensure the matrix has the same number of rows and columns."
            ));
        }

        for (int row = 0; row < m.getSize()[0]; row++) {
            for (int col = 0; col < m.getSize()[1]; col++) {
                if (row != col && Math.abs(m.get(row, col)) > Matrix.THRESHOLD) {
                    return false;
                }
            }
        }

        return true;
    }

    /**
     * Checks whether the given two-dimensional array represents a diagonal matrix.
     *
     * <p>A diagonal matrix is a square matrix in which all the entries outside the main
     * diagonal (the diagonal line from the top-left to the bottom-right) are zero.
     *
     * @param  arr                         the two-dimensional array to be checked.
     *
     * @return                             {@code true} if the array represents a diagonal matrix,
     *                                     returns {@code false} otherwise.
     *
     * @throws IllegalMatrixSizeException  if the two-dimensional array is not a square type.
     *
     * @since                              1.0.0b.7
     * @see                                #isDiagonal()
     * @see                                #isDiagonal(Matrix)
     */
    public static boolean isDiagonal(double[ ][ ] arr) {
        if (!Matrix.isSquare(arr)) {
            Options.raiseError(new IllegalMatrixSizeException(
                "Given array is non-square type. " +
                "Please ensure the array has the same number of rows and columns."
            ));
        }

        for (int row = 0; row < arr.length; row++) {
            for (int col = 0; col < arr[0].length; col++) {
                if (row != col && Math.abs(arr[row][col]) > Matrix.THRESHOLD) {
                    return false;
                }
            }
        }

        return true;
    }


<<<<<<< HEAD
=======
    /**
     * Checks if this matrix is lower triangular.
     *
     * <p>A square matrix is considered lower triangular if all the elements above
     * the main diagonal (elements with row index greater than column index) are zero
     * or within the threshold defined by the constant {@code THRESHOLD}.
     *
     * <p>The {@linkplain #transpose() transpose} of an lower triangular matrix
     * is a upper triangular matrix and vice versa. A diagonal matrix is one
     * that consists of upper and lower a triangular elements. You can refer
     * to {@link #isDiagonal()} to check whether the matrix is diagonal.
     *
     * <p>Lower triangularity is preserved by many operations:
     *
     * <ul>
     *  <li>The sum of two lower triangular matrices is lower triangular.
     *  <li>The product of two lower triangular matrices is lower triangular.
     *  <li>The inverse of an lower triangular matrix, is lower triangular (if exists).
     *  <li>The product of an lower triangular matrix and a scalar is lower triangular.
     * </ul>
     *
     * <p><b>Example:</b></p>
     *
     * <pre>&nbsp;
     *   [   [3, 5, -2],
     *       [0, 4, 12],
     *       [0, 0, -5]   ]
     * </pre>
     *
     * @return                             {@code true} if the matrix is lower triangular,
     *                                     {@code false} otherwise.
     *
     * @throws NullMatrixException         if the entries of this matrix is {@code null}.
     * @throws IllegalMatrixSizeException  if this matrix is non-square type.
     *
     * @since                              1.2.0
     * @see                                #isLowerTriangular(Matrix)
     * @see                                #isLowerTriangular(double[][])
     * @see                                #THRESHOLD
     */
    public boolean isLowerTriangular() {
        return Matrix.isLowerTriangular(this);
    }

    /**
     * Checks if the given square matrix is lower triangular.
     *
     * <p>A square matrix is considered lower triangular if all the elements above
     * the main diagonal (elements with row index greater than column index) are zero
     * or within the threshold defined by the constant {@code THRESHOLD}.
     *
     * <p>The {@linkplain #transpose() transpose} of an lower triangular matrix
     * is a upper triangular matrix and vice versa. A diagonal matrix is one
     * that consists of upper and lower a triangular elements. You can refer
     * to {@link #isDiagonal()} to check whether the matrix is diagonal.
     *
     * <p>Lower triangularity is preserved by many operations:
     *
     * <ul>
     *  <li>The sum of two lower triangular matrices is lower triangular.
     *  <li>The product of two lower triangular matrices is lower triangular.
     *  <li>The inverse of an lower triangular matrix, is lower triangular (if exists).
     *  <li>The product of an lower triangular matrix and a scalar is lower triangular.
     * </ul>
     *
     * <p><b>Example:</b></p>
     *
     * <pre>&nbsp;
     *   [   [3, 5, -2],
     *       [0, 4, 12],
     *       [0, 0, -5]   ]
     * </pre>
     *
     * @param  m                           the square matrix to be checked.
     *
     * @return                             {@code true} if the matrix is lower triangular,
     *                                     {@code false} otherwise.
     *
     * @throws NullMatrixException         if the given matrix or its entries is {@code null}.
     * @throws IllegalMatrixSizeException  if the given matrix is non-square type.
     *
     * @since                              1.2.0
     * @see                                #isLowerTriangular()
     * @see                                #isLowerTriangular(double[][])
     * @see                                #THRESHOLD
     */
    public static boolean isLowerTriangular(Matrix m) {
        if (MatrixUtils.isNullEntries(m)) {
            Options.raiseError(new NullMatrixException(
                "Matrix is null. Please ensure the matrix have been initialized.")
            );
        }

        // The matrix must be square
        else if (!m.isSquare()) {
            Options.raiseError(new IllegalMatrixSizeException(
                "Matrix is non-square type. " +
                "Please ensure the matrix has the same number of rows and columns."
            ));
        }

        for (int r = 1; r < m.getSize()[0]; r++) {
            for (int c = 0; c < r; c++) {
                if (Math.abs(m.get(r, c)) > Matrix.THRESHOLD) {
                    return false;
                }
            }
        }

        return true;
    }


    /**
     * Checks if the given square two-dimensional array is lower triangular.
     *
     * <p>A square matrix is considered lower triangular if all the elements above
     * the main diagonal (elements with row index greater than column index) are zero
     * or within the threshold defined by the constant {@code THRESHOLD}.
     *
     * <p>The {@linkplain #transpose() transpose} of an lower triangular matrix
     * is a upper triangular matrix and vice versa. A diagonal matrix is one
     * that consists of upper and lower a triangular elements. You can refer
     * to {@link #isDiagonal()} to check whether the matrix is diagonal.
     *
     * <p>Lower triangularity is preserved by many operations:
     *
     * <ul>
     *  <li>The sum of two lower triangular matrices is lower triangular.
     *  <li>The product of two lower triangular matrices is lower triangular.
     *  <li>The inverse of an lower triangular matrix, is lower triangular (if exists).
     *  <li>The product of an lower triangular matrix and a scalar is lower triangular.
     * </ul>
     *
     * <p><b>Example:</b></p>
     *
     * <pre>&nbsp;
     *   [   [3, 5, -2],
     *       [0, 4, 12],
     *       [0, 0, -5]   ]
     * </pre>
     *
     * @param  arr                          the square array to be checked.
     *
     * @return                             {@code true} if the matrix is lower triangular,
     *                                     {@code false} otherwise.
     *
     * @throws NullMatrixException         if the given array is {@code null} or empty.
     * @throws IllegalMatrixSizeException  if the given array is non-square type.
     *
     * @since                              1.2.0
     * @see                                #isLowerTriangular()
     * @see                                #isLowerTriangular(Matrix)
     * @see                                #THRESHOLD
     */
    public static boolean isLowerTriangular(double[ ][ ] arr) {
        if (arr == null || arr.length == 0) {
            Options.raiseError(new NullMatrixException(
                "Array is null. Please ensure the array has valid elements.")
            );
        }

        // The two-dimensional array must be square
        else if (!Matrix.isSquare(arr)) {
            Options.raiseError(new IllegalMatrixSizeException(
                "Array is non-square type. " +
                "Please ensure the array has the same number of rows and columns."
            ));
        }

        for (int r = 1; r < arr.length; r++) {
            for (int c = 0; c < r; c++) {
                if (Math.abs(arr[r][c]) > Matrix.THRESHOLD) {
                    return false;
                }
            }
        }

        return true;
    }



    /**
     * Checks if this matrix is upper triangular.
     *
     * <p>A square matrix is considered upper triangular if all the elements below
     * the main diagonal (elements with row index greater than column index) are zero
     * or within the threshold defined by the constant {@code THRESHOLD}.
     *
     * <p>The {@linkplain #transpose() transpose} of an upper triangular matrix
     * is a lower triangular matrix and vice versa. A diagonal matrix is one
     * that consists of upper and lower a triangular elements. You can refer
     * to {@link #isDiagonal()} to check whether the matrix is diagonal.
     *
     * <p>Upper triangularity is preserved by many operations:
     *
     * <ul>
     *  <li>The sum of two upper triangular matrices is upper triangular.
     *  <li>The product of two upper triangular matrices is upper triangular.
     *  <li>The inverse of an upper triangular matrix, is upper triangular (if exists).
     *  <li>The product of an upper triangular matrix and a scalar is upper triangular.
     * </ul>
     *
     * <p><b>Example:</b></p>
     *
     * <pre>&nbsp;
     *   [   [-2, 0, 0],
     *       [15, 5, 0],
     *       [2, -8, 7]   ]
     * </pre>
     *
     * @return                             {@code true} if the matrix is upper triangular,
     *                                     {@code false} otherwise.
     *
     * @throws NullMatrixException         if the entries of this matrix is {@code null}.
     * @throws IllegalMatrixSizeException  if this matrix is non-square type.
     *
     * @since                              1.2.0
     * @see                                #isUpperTriangular(Matrix)
     * @see                                #isUpperTriangular(double[][])
     * @see                                #THRESHOLD
     */
    public boolean isUpperTriangular() {
        return Matrix.isUpperTriangular(this);
    }

    /**
     * Checks if the given square matrix is upper triangular.
     *
     * <p>A square matrix is considered upper triangular if all the elements below
     * the main diagonal (elements with row index greater than column index) are zero
     * or within the threshold defined by the constant {@code THRESHOLD}.
     *
     * <p>The {@linkplain #transpose() transpose} of an upper triangular matrix
     * is a lower triangular matrix and vice versa. A diagonal matrix is one
     * that consists of upper and lower a triangular elements. You can refer
     * to {@link #isDiagonal()} to check whether the matrix is diagonal.
     *
     * <p>Upper triangularity is preserved by many operations:
     *
     * <ul>
     *  <li>The sum of two upper triangular matrices is upper triangular.
     *  <li>The product of two upper triangular matrices is upper triangular.
     *  <li>The inverse of an upper triangular matrix, is upper triangular (if exists).
     *  <li>The product of an upper triangular matrix and a scalar is upper triangular.
     * </ul>
     *
     * <p><b>Example:</b></p>
     *
     * <pre>&nbsp;
     *   [   [-2, 0, 0],
     *       [15, 5, 0],
     *       [2, -8, 7]   ]
     * </pre>
     *
     * @param  m                           the square matrix to be checked.
     *
     * @return                             {@code true} if the matrix is upper triangular,
     *                                     {@code false} otherwise.
     *
     * @throws NullMatrixException         if the given matrix or its entries is {@code null}.
     * @throws IllegalMatrixSizeException  if the given matrix is non-square type.
     *
     * @since                              1.2.0
     * @see                                #isUpperTriangular()
     * @see                                #isUpperTriangular(double[][])
     * @see                                #THRESHOLD
     */
    public static boolean isUpperTriangular(Matrix m) {
        if (MatrixUtils.isNullEntries(m)) {
            Options.raiseError(new NullMatrixException(
                "Matrix is null. Please ensure the matrix have been initialized.")
            );
        }

        // The matrix must be square
        else if (!m.isSquare()) {
            Options.raiseError(new IllegalMatrixSizeException(
                "Matrix is non-square type. " +
                "Please ensure the matrix has the same number of rows and columns."
            ));
        }

        for (int r = 0; r < m.getSize()[0]; r++) {
            for (int c = r + 1; c < m.getSize()[1]; c++) {
                if (Math.abs(m.get(r, c)) > Matrix.THRESHOLD) {
                    return false;
                }
            }
        }

        return true;
    }

    /**
     * Checks if the given square two-dimensional array is upper triangular.
     *
     * <p>A square matrix is considered upper triangular if all the elements below
     * the main diagonal (elements with row index greater than column index) are zero
     * or within the threshold defined by the constant {@code THRESHOLD}.
     *
     * <p>The {@linkplain #transpose() transpose} of an upper triangular matrix
     * is a lower triangular matrix and vice versa. A diagonal matrix is one
     * that consists of upper and lower a triangular elements. You can refer
     * to {@link #isDiagonal()} to check whether the matrix is diagonal.
     *
     * <p>Upper triangularity is preserved by many operations:
     *
     * <ul>
     *  <li>The sum of two upper triangular matrices is upper triangular.
     *  <li>The product of two upper triangular matrices is upper triangular.
     *  <li>The inverse of an upper triangular matrix, is upper triangular (if exists).
     *  <li>The product of an upper triangular matrix and a scalar is upper triangular.
     * </ul>
     *
     * <p><b>Example:</b></p>
     *
     * <pre>&nbsp;
     *   [   [-2, 0, 0],
     *       [15, 5, 0],
     *       [2, -8, 7]   ]
     * </pre>
     *
     * @param  arr                         the square array to be checked.
     *
     * @return                             {@code true} if the matrix is upper triangular,
     *                                     {@code false} otherwise.
     *
     * @throws NullMatrixException         if the given array is {@code null} or empty.
     * @throws IllegalMatrixSizeException  if the given array is non-square type.
     *
     * @since                              1.2.0
     * @see                                #isUpperTriangular()
     * @see                                #isUpperTriangular(Matrix)
     * @see                                #THRESHOLD
     */
    public static boolean isUpperTriangular(double[ ][ ] arr) {
        if (arr == null || arr.length == 0) {
            Options.raiseError(new NullMatrixException(
                "Array is null. Please ensure the array has valid elements.")
            );
        }

        // The matrix must be square
        else if (!Matrix.isSquare(arr)) {
            Options.raiseError(new IllegalMatrixSizeException(
                "Array is non-square type. " +
                "Please ensure the array has the same number of rows and columns."
            ));
        }

        for (int r = 0; r < arr.length; r++) {
            for (int c = r + 1; c < arr[0].length; c++) {
                if (Math.abs(arr[r][c]) > Matrix.THRESHOLD) {
                    return false;
                }
            }
        }

        return true;
    }


>>>>>>> eeb3073f

    /**
     * Clears and changes all elements of this matrix to zero.
     *
     * <p>Also this method would converts this matrix into {@code null} matrix or zero matrix.
     *
     * @throws NullMatrixException  if the entries of this matrix is {@code null}.
     *
     * @since                       0.2.0
     * @see                         #sort()
     */
    public void clear() {
        if (this.ENTRIES == null) {
            Options.raiseError(new NullMatrixException(
                "Matrix is null. Please ensure the matrix have been initialized."));
        }

        for (int r = 0; r < this.ROWS; r++) {
            for (int c = 0; c < this.COLS; c++) {
                this.ENTRIES[r][c] = 0.0;
            }
        }
    }


    /**
     * Sorts the rows of this matrix in ascending order.
     *
     * @throws NullMatrixException  if the entries of this matrix is {@code null}.
     *
     * @since                       0.2.0
     * @see                         #sort(Matrix)
     * @see                         #sort(double[][])
     * @see                         Arrays#sort(double[])
     */
    public void sort() {
        if (this.ENTRIES == null) {
            Options.raiseError(new NullMatrixException(
                "This matrix is null. Please ensure the matrix are initialized."));
        }

        // Sort elements of this matrix and store it
        double[ ][ ] sortedEntries = Matrix.sort(this).getEntries();

        // Change all the elements on this matrix with the sorted elements
        for (int r = 0; r < this.ROWS; r++) {
            for (int c = 0; c < this.COLS; c++) {
                this.ENTRIES[r][c] = sortedEntries[r][c];
            }
        }
    }


    /**
     * Sorts the rows of the given two-dimensional array in ascending order.
     *
     * @param  arr                  the two-dimensional array to be sorted.
     *
     * @throws NullMatrixException  if the given array is {@code null} or empty.
     *
     * @since                       0.2.0
     * @see                         #sort()
     * @see                         #sort(Matrix)
     * @see                         Arrays#sort(double[])
     */
    public static void sort(double[ ][ ] arr) {
        if (arr == null || arr.length == 0) {
            Options.raiseError(new NullMatrixException(
                "Given array is null. Please ensure the array has valid elements."));
        }

        for (int r = 0; r < arr.length; r++) {
            Arrays.sort(arr[r]);
        }
    }


    /**
     * Sorts the rows of the given matrix in ascending order.
     *
     * @param  m                    the <b>Matrix</b> object to be sorted.
     *
     * @return                      the sorted <b>Matrix</b> object.
     *
     * @throws NullMatrixException  if the given matrix or the entries is {@code null} or empty.
     *
     * @since                       1.0.0b.1
     * @see                         #sort()
     * @see                         #sort(double[][])
     * @see                         Arrays#sort(double[])
     */
    public static Matrix sort(Matrix m) {
        // Check for matrix with null entries
        if (m == null || m.getEntries() == null) {
            Options.raiseError(new NullMatrixException(
                "Given matrix is null. Please ensure the matrix are initialized."));
        }

        // Extract and sort the values
        double[ ][ ] sortedArr = m.getEntries();

        for (int r = 0; r < sortedArr.length; r++) {
            Arrays.sort(sortedArr[r]);
        }

        return new Matrix(sortedArr);
    }


    /**
     * Retrieves the sizes (also known as, number of rows and columns) of this matrix.
     *
     * <p>If the entries of this matrix is {@code null} it will returns {@code null} instead.
     * This also prevents unexpected results that could be happen when comparing the matrix sizes.<br>
     * To check whether the matrix has {@code null} entries, please refer to {@link MatrixUtils#isNullEntries(Matrix)}.
     *
     * <p><b>For example:</b></p>
     *
     * <p>Retrieve the number of rows and columns:
     *
     * <pre><code class="language-java">&nbsp;
     *   int[] sizes = m.getSize();
     * </code></pre>
     *
     * <p>Only retrieve the number of rows:
     *
     * <pre><code class="language-java">&nbsp;
     *   int sizeRow = m.getSize()[0];
     * </code></pre>
     *
     * <p>Only retrieve the number of columns:
     *
     * <pre><code class="language-java">&nbsp;
     *   int sizeColumn = m.getSize()[1];
     * </code></pre>
     *
     * @return an {@code Integer} list containing number of rows<sup>[0]</sup>
     *         and columns<sup>[1]</sup>.
     *
     * @since  0.1.0
     * @see    #getEntries()
     */
    public int[ ] getSize() {
        // Now if this matrix has null entries, then returns null
        if (this.ENTRIES == null) return null;

        // It would return list: [<rows>, <cols>]
        return new int[ ] { this.ROWS, this.COLS };
    }


    /**
     * Returns the value at the specified row and column in this matrix.
     *
     * <p>If the given index is a negative value, then it will count from the last entry.<br>
     * For getting all elements of this matrix, please refer to {@link #getEntries()} method.
     *
     * <p><b>For example:</b></p>
     *
     * <pre><code class="language-java">&nbsp;
     *   double[][] arr = {
     *       { 1, 2 },
     *       { 3, 4 }
     *   };
     *
     *   Matrix m = new Matrix(arr);
     *   double lastEntry = m.get(-1, -1);
     *
     *   System.out.println(lastEntry);
     * </code></pre>
     *
     * <p><b>Output:</b></p>
     * <pre>4</pre>
     *
     * @param  row                    the row index.
     * @param  col                    the column index.
     *
     * @return                        the value at the specified position in this matrix.
     *
     * @throws InvalidIndexException  if the given index is out of range.
     * @throws NullMatrixException    if the entries of this matrix is {@code null}.
     *
     * @since                         1.0.0b.7
     * @see                           #getEntries()
     * @see                           #getSize()
     */
    public double get(int row, int col) {
        if (this.ENTRIES == null) {
            cause = new NullMatrixException(
                "Matrix is null. Please ensure the matrix are initialized.");
        } else if (row >= this.ROWS || (row < 0 && (row + this.ROWS) >= this.ROWS || (row + this.ROWS) < 0)) {
            cause = new InvalidIndexException(
                String.format(
                    "Invalid row index: %d (matrix size: %dx%d)",
                    row, this.ROWS, this.COLS
                )
            );
        } else if (col >= this.COLS || (col < 0 && (col + this.COLS) >= this.COLS || (col + this.COLS) < 0)) {
            cause = new InvalidIndexException(
                String.format(
                    "Invalid column index: %d (matrix size: %dx%d",
                    col, this.ROWS, this.COLS
                )
            );
        }

        // Throw the exception if got one
        if (cause != null) Options.raiseError(cause);

        // Check for negative index for both inputs
        if (row < 0) {
            row += this.ROWS;
        }
        if (col < 0) {
            col += this.COLS;
        }

        return this.ENTRIES[row][col];
    }

    /**
     * Returns the {@code double} two-dimensional array representation of this matrix elements.
     *
     * <p><b>Note:</b></p>
     * If the matrix constructed by using {@link #Matrix()} constructor,
     * this method would returns {@code null} instead (similar with the entries).
     *
     * @return a two-dimensional array that represents entries of this matrix,
     *         returns {@code null} instead if the entries is uninitialized.
     *
     * @since  1.0.0b.5
     * @see    #get(int, int)
     * @see    #getSize()
     * @see    MatrixUtils#isNullEntries(Matrix)
     */
    public double[ ][ ] getEntries() {
        return this.ENTRIES;
    }

    /**
     * Returns a {@code String} representation of this matrix.
     *
     * <p>Please refer to {@link #display()} to display this matrix in simply way.
     *
     * @return the {@code String} representation of this matrix in Python-style array notation.
     *
     * @since  1.0.0b.5
     */
    @Override
    public String toString() {
        final int rows = this.ROWS;
        final int cols = this.COLS;
        String strMatrix;

        strMatrix = "[   "; // row head
        for (int r = 0; r < rows; r++) {
            strMatrix += "["; // column head
            for (int c = 0; c < cols; c++) {
                strMatrix += this.ENTRIES[r][c];
                if (c != cols - 1) strMatrix += ", ";
            }

            strMatrix += "]"; // column tail
            if (r != rows - 1) strMatrix += String.format(
                ",%s    ", System.lineSeparator());
        }
        strMatrix += "   ]"; // row tail

        return strMatrix;
    }


    /**
     * Compares this matrix with the specified object for equality.
     *
     * <p>Returns {@code true} if and only if the specified object is
     * also a matrix and both matrices have the same dimensions and
     * equal elements at corresponding positions.
     *
     * @param  obj  The object to compare for equality with this matrix.
     *
     * @return      {@code true} if the specified object is equal to this matrix, {@code false} otherwise.
     *
     * @since       1.0.0
     * @see         MatrixUtils#isEquals(Matrix, Matrix)
     * @see         MatrixUtils#isEqualsSize(Matrix, Matrix)
     * @see         com.mitsuki.jmatrix.core.MatrixUtils
     */
    @Override
    public boolean equals(Object obj) {
        // If the memory references are equal, returns true
        if (this == obj) {
            return true;
        }

        // If the given object is null, returns false
        if (obj == null || this.getClass() != obj.getClass()) {
            return false;
        }

        // Check for the given object are instance of Matrix class
        if (obj instanceof Matrix) {
            // Typecast the given object to Matrix class
            Matrix otherMatrix = (Matrix) obj;

            /*
            * Check the null entries for both matrices.
            * If both matrices has null entries, returns true.
            */
            if ( MatrixUtils.isNullEntries(this) &&
                    MatrixUtils.isNullEntries(otherMatrix) ) {
                return true;
            }

            /*
            * Check whether the entire elements are equal.
            * The "isEquals" method would also checks the dimensions,
            * which is would returns false if both are not same.
            */
            else if ( MatrixUtils.isEquals(this, otherMatrix) ) {
                return true;
            }

            // Check and compare the hash code for both objects
            else if (this.hashCode() == obj.hashCode()) {
                return true;
            }
        }

        return false;
    }

    /**
     * Returns the hash code value for this matrix.
     *
     * <p>It combines the hash code of the matrix's dimensions by multiplying the
     * number of rows and columns, then computing the sine of the result, and finally
     * multiplying it by a large constant factor (10e+6), taking the absolute value,
     * and adding 43 times the hash code of the superclass.
     *
     * <p>It is recommended to use this method in conjunction with the {@link #equals(Object)} method
     * to ensure consistent behavior when working with hash-based data structures.
     *
     * @return the hash code value for this matrix.
     *
     * @since  1.1.0
     * @see    #equals(Object)
     */
    @Override
    public int hashCode() {
        return (int) Math.abs(10e+6 * Math.sin(this.ROWS * this.COLS)) * 43 + super.hashCode();
    }
}<|MERGE_RESOLUTION|>--- conflicted
+++ resolved
@@ -79,11 +79,7 @@
  *
  * @author   <a href="https://github.com/mitsuki31" target="_blank">
  *           Ryuu Mitsuki</a>
-<<<<<<< HEAD
- * @version  2.15, 18 July 2023
-=======
  * @version  2.2, 1 August 2023
->>>>>>> eeb3073f
  * @since    0.1.0
  * @license  <a href="https://www.apache.org/licenses/LICENSE-2.0" target="_blank">
  *           Apache License 2.0</a>
@@ -2604,8 +2600,6 @@
     }
 
 
-<<<<<<< HEAD
-=======
     /**
      * Checks if this matrix is lower triangular.
      *
@@ -2970,7 +2964,6 @@
     }
 
 
->>>>>>> eeb3073f
 
     /**
      * Clears and changes all elements of this matrix to zero.
